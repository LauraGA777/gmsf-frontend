--- conflicted
+++ resolved
@@ -1,8 +1,4 @@
-<<<<<<< HEAD
-import { useState, useEffect, useMemo } from "react"
-=======
 import { useState, useMemo } from "react"
->>>>>>> 0c177857
 import { Table, TableHeader, TableRow, TableHead, TableBody, TableCell } from "@/shared/components/ui/table"
 import { Button } from "@/shared/components/ui/button"
 import { Dialog, DialogContent } from "@/shared/components/ui/dialog"
@@ -14,17 +10,8 @@
   Trash2,
   ChevronLeft,
   ChevronRight,
-<<<<<<< HEAD
-  Snowflake,
-  AlertCircle,
-  CreditCard,
-  Users,
-  UserPlus,
-  Trash2
-=======
   MoreHorizontal,
   Users
->>>>>>> 0c177857
 } from "lucide-react"
 import { format } from "date-fns"
 import { ClientDetails } from "./clientDetails"
@@ -32,12 +19,6 @@
 import { useAuth } from "@/shared/contexts/authContext"
 import type { Client } from "@/shared/types/client"
 import Swal from "sweetalert2"
-<<<<<<< HEAD
-import { VisuallyHidden } from "@radix-ui/react-visually-hidden"
-import { cn, daysRemaining } from "@/shared/lib/utils"
-import { Badge } from "@/shared/components/ui/badge"
-import { NewClientForm } from "./newClientForm"
-=======
 import { cn } from "@/shared/lib/utils"
 import { Badge } from "@/shared/components/ui/badge"
 import {
@@ -50,31 +31,20 @@
 } from "@/shared/components/ui/dropdown-menu"
 import { TableSkeleton } from "@/shared/components/ui/table-skeleton"
 import { EmptyState } from "@/shared/components/ui/empty-state"
->>>>>>> 0c177857
 
 interface ClientsTableProps {
   clients: Client[]
   isLoading: boolean
   onUpdateClient: (id: number, updates: Partial<Client>) => Promise<void>
-<<<<<<< HEAD
-  onDeleteClient: (id: number) => Promise<void>
-  onAddClient: () => void
-=======
   onDeleteClient: (id: number) => void
->>>>>>> 0c177857
   pagination: {
     total: number
     page: number
     limit: number
     totalPages: number
   }
-<<<<<<< HEAD
-  onPageChange: (page: number) => void
-  onSearch: (term: string) => void
-=======
   onPageChange: (page: number) => void;
   onAddNewClient?: () => void;
->>>>>>> 0c177857
 }
 
 export function ClientsTable({ 
@@ -82,98 +52,17 @@
   isLoading,
   onUpdateClient,
   onDeleteClient,
-<<<<<<< HEAD
-  onAddClient,
-  pagination,
-  onPageChange,
-  onSearch,
-=======
   pagination,
   onPageChange,
   onAddNewClient,
->>>>>>> 0c177857
 }: ClientsTableProps) {
   const { user } = useAuth()
   const [isViewModalOpen, setIsViewModalOpen] = useState(false)
   const [isEditModalOpen, setIsEditModalOpen] = useState(false)
   const [selectedClient, setSelectedClient] = useState<Client | null>(null)
-<<<<<<< HEAD
-  const [currentPage, setCurrentPage] = useState(1)
-  const [searchTerm, setSearchTerm] = useState("")
-
-  const clientsPerPage = 10
-
-  const isAdmin = useMemo(() => user?.role === 'ADMIN', [user])
-
-  useEffect(() => {
-    const handler = setTimeout(() => {
-      onSearch(searchTerm)
-    }, 500) // Debounce search
-    return () => clearTimeout(handler)
-  }, [searchTerm, onSearch])
-
-  // Filtrar clientes según el rol del usuario y los criterios de búsqueda
-  useEffect(() => {
-    let filtered = [...clients]
-
-    // Si es cliente, solo mostrar su propio perfil
-    if (user?.role === "CLIENTE" && user.clientId) {
-      filtered = filtered.filter((client) => client.id === user.clientId)
-    }
-
-    // Aplicar filtro de búsqueda global
-    if (searchTerm) {
-      const term = searchTerm.toLowerCase()
-      filtered = filtered.filter((client) => {
-        // Búsqueda por estado específico (verificar primero)
-        if (
-          (term === "activo" && client.status === "Activo") ||
-          (term === "inactivo" && client.status === "Inactivo") ||
-          (term === "congelado" && client.status === "Congelado") ||
-          (term === "pendiente de pago" && client.status === "Pendiente de pago") ||
-          (term === "vencido" && client.membershipEndDate && new Date(client.membershipEndDate) < new Date()) ||
-          (term === "por vencer" &&
-            client.membershipEndDate &&
-            daysRemaining(client.membershipEndDate) <= 7 &&
-            daysRemaining(client.membershipEndDate) > 0) ||
-          (term === "sin membresía" && !client.membershipEndDate)
-        ) {
-          return true
-        }
-
-        // Buscar en todos los campos posibles
-        return (
-          // Información básica
-          (client.codigo && client.codigo.toLowerCase().includes(term)) ||
-          (client.name && client.name.toLowerCase().includes(term)) ||
-          (client.firstName && client.firstName.toLowerCase().includes(term)) ||
-          (client.lastName && client.lastName.toLowerCase().includes(term)) ||
-          (client.documentType && client.documentType.toLowerCase().includes(term)) ||
-          (client.documentNumber && client.documentNumber.toLowerCase().includes(term)) ||
-          (client.email && client.email.toLowerCase().includes(term)) ||
-          (client.phone && client.phone.toLowerCase().includes(term)) ||
-          (client.address && client.address.toLowerCase().includes(term)) ||
-          // Membresía
-          (client.membershipType && client.membershipType.toLowerCase().includes(term)) ||
-          (client.status && client.status.toLowerCase().includes(term)) ||
-          // Beneficiario
-          (client.beneficiaryName && client.beneficiaryName.toLowerCase().includes(term)) ||
-          (client.beneficiaryRelation && client.beneficiaryRelation.toLowerCase().includes(term)) ||
-          (client.beneficiaryDocumentNumber && client.beneficiaryDocumentNumber.toLowerCase().includes(term)) ||
-          (client.beneficiaryEmail && client.beneficiaryEmail.toLowerCase().includes(term)) ||
-          (client.beneficiaryPhone && client.beneficiaryPhone.toLowerCase().includes(term))
-        )
-      })
-    }
-
-    setDisplayedClients(filtered)
-    setCurrentPage(1) // Reset to first page on filter change
-  }, [clients, user, searchTerm])
-=======
   
   const isAdmin = useMemo(() => user?.role === 'ADMIN', [user])
   const columns = isAdmin ? 8 : 7;
->>>>>>> 0c177857
 
   const handleViewClient = (client: Client) => {
     setSelectedClient(client)
@@ -217,88 +106,6 @@
     })
   }
 
-<<<<<<< HEAD
-  const handleSubmitRenewal = (clientId: string, updates: Partial<Client>) => {
-    onUpdateClient(clientId, updates);
-    
-    setIsRenewModalOpen(false)
-
-    Swal.fire({
-      title: "Membresía renovada",
-      text: "La membresía ha sido renovada exitosamente.",
-      icon: "success",
-      confirmButtonColor: "#000",
-      timer: 5000,
-      timerProgressBar: true,
-    })
-  }
-
-  const handleUpdateClient = async (clientId: number, updates: Partial<Client>) => {
-    await onUpdateClient(clientId, updates);
-    setIsEditModalOpen(false);
-  }
-
-  const handleViewBeneficiary = (client: Client) => {
-    if (client.beneficiaryName) {
-      Swal.fire({
-        title: "Información del Beneficiario",
-        html: `
-          <div class="text-left p-3 bg-gray-50 rounded-lg mb-3 text-sm">
-            <p class="mb-2"><strong>Nombre:</strong> ${client.beneficiaryName}</p>
-            ${client.beneficiaryEmail ? `<p class="mb-2"><strong>Email:</strong> ${client.beneficiaryEmail}</p>` : ''}
-            ${client.beneficiaryPhone ? `<p class="mb-2"><strong>Teléfono:</strong> ${client.beneficiaryPhone}</p>` : ''}
-            ${client.beneficiaryDocumentNumber ? `<p class="mb-2"><strong>Documento:</strong> ${client.beneficiaryDocumentNumber}</p>` : ''}
-            ${client.beneficiaryRelation ? `<p class="mb-2"><strong>Relación:</strong> ${client.beneficiaryRelation}</p>` : ''}
-          </div>
-        `,
-        icon: "info",
-        confirmButtonColor: "#000",
-        confirmButtonText: "Cerrar",
-        width: '500px'
-      })
-    } else {
-      Swal.fire({
-        title: "Sin beneficiario",
-        text: "Este cliente no tiene beneficiario asignado.",
-        icon: "info",
-        confirmButtonColor: "#000",
-        confirmButtonText: "Cerrar"
-      })
-    }
-  }
-
-  const handleEditBeneficiary = (client: Client) => {
-    if (!client.beneficiaryName) {
-      Swal.fire({
-        title: "Sin beneficiario",
-        text: "Este cliente no tiene beneficiario asignado. ¿Deseas editar el cliente principal?",
-        icon: "question",
-        showCancelButton: true,
-        confirmButtonColor: "#000",
-        cancelButtonColor: "#6b7280",
-        confirmButtonText: "Editar cliente",
-        cancelButtonText: "Cancelar"
-      }).then((result) => {
-        if (result.isConfirmed) {
-          handleEditClient(client)
-        }
-      })
-      return
-    }
-
-    // Si tiene beneficiario, abrir modal para editar información del beneficiario
-    handleEditClient(client)
-  }
-
-  const getPaginatedClients = () => {
-    const startIndex = (currentPage - 1) * clientsPerPage
-    const endIndex = startIndex + clientsPerPage
-    return displayedClients.slice(startIndex, endIndex)
-  }
-
-  // Actualizar la función getClientStatus para incluir los nuevos estados
-=======
->>>>>>> 0c177857
   const getClientStatus = (client: Client) => {
     if (client.estado) {
       return {
@@ -330,129 +137,23 @@
     )
   }
 
-  const handleDeleteClient = async (client: Client) => {
-    Swal.fire({
-      title: `¿Estás seguro de eliminar a ${client.usuario?.nombre}?`,
-      text: "Esta acción no se puede deshacer.",
-      icon: 'warning',
-      showCancelButton: true,
-      confirmButtonColor: '#d33',
-      cancelButtonColor: '#3085d6',
-      confirmButtonText: 'Sí, eliminar',
-      cancelButtonText: 'Cancelar'
-    }).then((result) => {
-      if (result.isConfirmed) {
-        onDeleteClient(client.id_persona);
-      }
-    });
-  };
-
-  const handleNewClient = () => {
-    setIsNewModalOpen(true);
-  };
-
   return (
     <>
-<<<<<<< HEAD
-      <div className="mb-4 flex items-center justify-between">
-        <h2 className="text-2xl font-bold">Gestión de Clientes</h2>
-        {isAdmin && (
-          <Button onClick={handleNewClient} className="bg-black hover:bg-gray-800">
-            <UserPlus className="h-4 w-4 mr-2" />
-            Crear Cliente
-          </Button>
-        )}
-      </div>
-
-      <div className="mb-4 flex gap-2">
-        <div className="relative flex-1">
-          <Input
-            type="text"
-            value={searchTerm}
-            onChange={(e) => setSearchTerm(e.target.value)}
-            placeholder="Buscar por nombre, correo, documento..."
-            className="w-full h-9 pl-9"
-            disabled={isLoading}
-          />
-          <Search className="absolute left-3 top-1/2 -translate-y-1/2 h-4 w-4 text-gray-400" />
-        </div>
-        <Button variant="default" size="sm" onClick={() => setSearchTerm("")} className="h-9" disabled={!searchTerm || isLoading}>
-          Limpiar
-        </Button>
-      </div>
-
-=======
->>>>>>> 0c177857
       <div className="overflow-x-auto rounded-lg border">
         <Table>
           <TableHeader>
             <TableRow>
               <TableHead>Código</TableHead>
-<<<<<<< HEAD
-              <TableHead>Nombre</TableHead>
-              <TableHead>Documento</TableHead>
-              <TableHead>Contacto</TableHead>
-              <TableHead>Beneficiarios</TableHead>
-=======
               <TableHead>Cliente Titular</TableHead>
               <TableHead>Beneficiario</TableHead>
               <TableHead>Documento</TableHead>
               <TableHead>Contacto</TableHead>
               <TableHead>Contratos</TableHead>
->>>>>>> 0c177857
               <TableHead>Estado</TableHead>
               {isAdmin && <TableHead className="text-right">Acciones</TableHead>}
             </TableRow>
           </TableHeader>
           <TableBody>
-<<<<<<< HEAD
-            {isLoading ? (
-              <TableRow><TableCell colSpan={isAdmin ? 7 : 6} className="text-center py-8">Cargando...</TableCell></TableRow>
-            ) : clients.length > 0 ? (
-              getPaginatedClients().map((client) => {
-                const status = getClientStatus(client)
-                return (
-                  <TableRow key={client.id_persona} className="hover:bg-gray-50">
-                    <TableCell>{client.codigo}</TableCell>
-                    <TableCell className="font-medium">
-                      {client.usuario?.nombre} {client.usuario?.apellido}
-                    </TableCell>
-                    <TableCell>
-                      {client.usuario?.tipo_documento} {client.usuario?.numero_documento}
-                    </TableCell>
-                    <TableCell>{client.usuario?.correo}</TableCell>
-                    <TableCell>
-                      <Badge variant="secondary">{client.beneficiarios?.length || 0}</Badge>
-                    </TableCell>
-                    <TableCell>
-                      <Badge className={cn(status.color, "text-white")}>{status.label}</Badge>
-                    </TableCell>
-                    {isAdmin && (
-                      <TableCell className="text-right">
-                        <div className="flex justify-end space-x-1">
-                          <Button variant="ghost" size="icon" onClick={() => handleViewClient(client)} title="Ver detalles">
-                            <Eye className="h-4 w-4" />
-                          </Button>
-                          <Button variant="ghost" size="icon" onClick={() => handleEditClient(client)} title="Editar cliente">
-                            <Edit className="h-4 w-4" />
-                          </Button>
-                          <Button variant="ghost" size="icon" onClick={() => handleDeleteClient(client)} title="Eliminar cliente" className="text-red-500 hover:text-red-700">
-                            <Trash2 className="h-4 w-4" />
-                          </Button>
-                        </div>
-                      </TableCell>
-                    )}
-                  </TableRow>
-                )
-              })
-            ) : (
-              <TableRow>
-                <TableCell colSpan={isAdmin ? 7 : 6} className="text-center py-8">
-                  <p className="text-lg font-medium">No se encontraron clientes</p>
-                </TableCell>
-              </TableRow>
-            )}
-=======
             {clients.map((client) => {
               const status = getClientStatus(client)
               const beneficiaryInfo = client.beneficiarios && client.beneficiarios.length > 0
@@ -533,35 +234,10 @@
                 </TableRow>
               )
             })}
->>>>>>> 0c177857
           </TableBody>
         </Table>
       </div>
 
-<<<<<<< HEAD
-      {/* Paginación */}
-      <div className="mt-4 flex items-center justify-between">
-        <div className="text-sm text-gray-500">
-          Página {pagination.page} de {pagination.totalPages}. Total: {pagination.total} clientes.
-        </div>
-        <div className="flex space-x-1">
-          <Button
-            variant="outline"
-            size="sm"
-            onClick={() => onPageChange(pagination.page - 1)}
-            disabled={pagination.page <= 1}
-          >
-            Anterior
-          </Button>
-          <Button
-            variant="outline"
-            size="sm"
-            onClick={() => onPageChange(pagination.page + 1)}
-            disabled={pagination.page >= pagination.totalPages}
-          >
-            Siguiente
-          </Button>
-=======
       {clients.length > 0 && (
         <div className="mt-4 flex items-center justify-between">
           <div className="text-sm text-gray-500">
@@ -587,43 +263,9 @@
               <ChevronRight className="h-4 w-4 ml-1" />
             </Button>
           </div>
->>>>>>> 0c177857
         </div>
-      </div>
-
-<<<<<<< HEAD
-      {/* View Modal */}
-      <Dialog open={isViewModalOpen} onOpenChange={setIsViewModalOpen}>
-        <DialogContent className="sm:max-w-2xl">
-          {selectedClient && <ClientDetails client={selectedClient} onClose={() => setIsViewModalOpen(false)} />}
-        </DialogContent>
-      </Dialog>
-      
-      {/* Edit Modal */}
-      <Dialog open={isEditModalOpen} onOpenChange={setIsEditModalOpen}>
-        <DialogContent className="sm:max-w-4xl max-h-[95vh] overflow-y-auto">
-          {selectedClient && (
-            <EditClientModal
-              client={selectedClient}
-              onUpdateClient={handleUpdateClient}
-              onClose={() => setIsEditModalOpen(false)}
-            />
-          )}
-        </DialogContent>
-      </Dialog>
-
-      {/* New Client Modal */}
-      <Dialog open={isNewModalOpen} onOpenChange={setIsNewModalOpen}>
-        <NewClientForm
-          isOpen={isNewModalOpen}
-          onClose={() => setIsNewModalOpen(false)}
-          onSuccess={() => {
-            onAddClient();
-            setIsNewModalOpen(false);
-          }}
-        />
-      </Dialog>
-=======
+      )}
+
       {selectedClient && (
         <ClientDetails
           client={selectedClient}
@@ -639,7 +281,6 @@
           onClose={handleCloseEditModal}
         />
       )}
->>>>>>> 0c177857
     </>
   )
 }