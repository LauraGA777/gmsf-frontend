<<<<<<< HEAD
import { useState, useEffect } from "react";
=======
import { useState } from "react";
>>>>>>> 0c177857
import { useForm, useFieldArray, Controller } from "react-hook-form";
import { zodResolver } from "@hookform/resolvers/zod";
import * as z from "zod";
import { Button } from "@/shared/components/ui/button";
import { Input } from "@/shared/components/ui/input";
import { Label } from "@/shared/components/ui/label";
import { Select, SelectContent, SelectItem, SelectTrigger, SelectValue } from "@/shared/components/ui/select";
<<<<<<< HEAD
import { Card, CardContent, CardHeader, CardTitle } from "@/shared/components/ui/card";
import { Dialog, DialogContent, DialogHeader, DialogTitle } from "@/shared/components/ui/dialog";
import { User, Plus, Trash2, Phone, Mail, Calendar, Home } from "lucide-react";
import { clientService } from "@/features/clients/services/client.service";
import type { Client } from "@/shared/types/client";
import Swal from "sweetalert2";
import { format, parseISO } from 'date-fns';

const emergencyContactSchema = z.object({
  id: z.number().optional(),
  nombre_contacto: z.string().min(3, "Nombre es requerido"),
  telefono_contacto: z.string().regex(/^\d{7,15}$/, "Teléfono inválido"),
  relacion_contacto: z.string().min(2, "Relación es requerida").optional(),
  es_mismo_beneficiario: z.boolean().default(false),
=======
import { Card, CardContent, CardHeader, CardTitle, CardDescription } from "@/shared/components/ui/card";
import { Dialog, DialogContent, DialogHeader, DialogTitle } from "@/shared/components/ui/dialog";
import { User, Plus, Trash2, Users, Phone, Mail, FileText, Calendar, Search, ShieldCheck, Contact, AlertTriangle, CheckCircle } from "lucide-react";
import type { Client } from "@/shared/types";
import { format, parseISO } from 'date-fns';
import { Badge } from "@/shared/components/ui/badge";
import { Tabs, TabsContent, TabsList, TabsTrigger } from "@/shared/components/ui/tabs";
import { useToast } from "@/shared/components/ui/use-toast";

const emergencyContactSchema = z.object({
  id: z.number().optional(),
  nombre_contacto: z.string().min(3, "El nombre debe tener al menos 3 caracteres"),
  telefono_contacto: z.string().regex(/^\d{7,15}$/, "El teléfono debe tener entre 7 y 15 dígitos"),
  relacion_contacto: z.string().min(3, "La relación debe tener al menos 3 caracteres"),
  es_mismo_beneficiario: z.boolean(),
});

const beneficiarySchema = z.object({
  id: z.number().optional(),
  usuario: z.object({
    id: z.number().optional(),
    nombre: z.string().min(3, "El nombre debe tener al menos 3 caracteres"),
    apellido: z.string().min(3, "El apellido debe tener al menos 3 caracteres"),
    correo: z.string().email("Correo electrónico inválido"),
    telefono: z.string().regex(/^\d{7,15}$/, "El teléfono debe tener entre 7 y 15 dígitos").optional().or(z.literal("")),
    tipo_documento: z.enum(['CC', 'CE', 'TI', 'PP', 'DIE']),
    numero_documento: z.string().min(5, "El número de documento debe tener al menos 5 caracteres"),
    fecha_nacimiento: z.string().refine(
      (date) => {
        const birthDate = new Date(date);
        const today = new Date();
        let age = today.getFullYear() - birthDate.getFullYear();
        const m = today.getMonth() - birthDate.getMonth();
        if (m < 0 || (m === 0 && today.getDate() < birthDate.getDate())) {
          age--;
        }
        return age >= 13;
      },
      { message: "El beneficiario debe tener al menos 13 años" }
    ),
  }),
  relacion: z.string().min(3, "La relación debe tener al menos 3 caracteres"),
>>>>>>> 0c177857
});

const updateClientSchema = z.object({
  usuario: z.object({
<<<<<<< HEAD
    nombre: z.string().min(2, "El nombre debe tener al menos 2 caracteres"),
    apellido: z.string().min(2, "El apellido debe tener al menos 2 caracteres"),
    correo: z.string().email("Correo electrónico inválido"),
    telefono: z.string().regex(/^\d{7,15}$/, "Teléfono debe tener entre 7 y 15 dígitos").optional().or(z.literal("")),
    direccion: z.string().optional(),
    genero: z.enum(['M', 'F', 'O']).optional(),
    fecha_nacimiento: z.string().refine((date) => new Date(date) < new Date(), {
      message: "La fecha de nacimiento no puede ser en el futuro.",
    }),
  }),
  contactos_emergencia: z.array(emergencyContactSchema).optional(),
  relacion: z.string().optional(),
=======
    nombre: z.string().min(3, "El nombre debe tener al menos 3 caracteres"),
    apellido: z.string().min(3, "El apellido debe tener al menos 3 caracteres"),
    correo: z.string().email("Correo electrónico inválido"),
    telefono: z.string().regex(/^\d{7,15}$/, "El teléfono debe tener entre 7 y 15 dígitos").optional().or(z.literal("")),
    direccion: z.string().optional(),
    genero: z.enum(['M', 'F', 'O']).optional(),
    tipo_documento: z.enum(['CC', 'CE', 'TI', 'PP', 'DIE']),
    numero_documento: z.string().min(5, "El número de documento debe tener al menos 5 caracteres"),
    fecha_nacimiento: z.string().refine(
      (date) => {
        const birthDate = new Date(date);
        const today = new Date();
        let age = today.getFullYear() - birthDate.getFullYear();
        const m = today.getMonth() - birthDate.getMonth();
        if (m < 0 || (m === 0 && today.getDate() < birthDate.getDate())) {
          age--;
        }
        return age >= 13;
      },
      { message: "El cliente debe tener al menos 13 años" }
    ),
  }),
  contactos_emergencia: z.array(emergencyContactSchema)
    .min(1, "Se requiere al menos un contacto de emergencia"),
  beneficiarios: z.array(beneficiarySchema).optional(),
>>>>>>> 0c177857
  estado: z.boolean().optional(),
});

type UpdateClientFormValues = z.infer<typeof updateClientSchema>;

interface EditClientModalProps {
  client: Client;
<<<<<<< HEAD
  onUpdateClient: (clientId: number, updates: Partial<UpdateClientFormValues>) => Promise<void>;
=======
  onUpdateClient: (clientId: number, updates: any) => Promise<void>;
>>>>>>> 0c177857
  onClose: () => void;
}

export function EditClientModal({ client, onUpdateClient, onClose }: EditClientModalProps) {
  const [isLoading, setIsLoading] = useState(false);
<<<<<<< HEAD
=======
  const [userExists, setUserExists] = useState(true);
  const { toast } = useToast();
>>>>>>> 0c177857

  const {
    register,
    handleSubmit,
    control,
<<<<<<< HEAD
    reset,
    formState: { errors },
  } = useForm<UpdateClientFormValues>({
    resolver: zodResolver(updateClientSchema),
=======
    setValue,
    watch,
    reset,
    formState: { errors },
  } = useForm<UpdateClientFormValues>({
    resolver: zodResolver(updateClientSchema) as any,
>>>>>>> 0c177857
    defaultValues: {
      usuario: {
        nombre: client.usuario?.nombre || "",
        apellido: client.usuario?.apellido || "",
        correo: client.usuario?.correo || "",
        telefono: client.usuario?.telefono || "",
        direccion: client.usuario?.direccion || "",
        genero: client.usuario?.genero,
<<<<<<< HEAD
        fecha_nacimiento: client.usuario?.fecha_nacimiento ? format(parseISO(client.usuario.fecha_nacimiento.toString()), 'yyyy-MM-dd') : "",
      },
      contactos_emergencia: client.contactos_emergencia || [],
      relacion: client.relacion,
=======
        tipo_documento: client.usuario?.tipo_documento || "CC",
        numero_documento: client.usuario?.numero_documento || "",
        fecha_nacimiento: client.usuario?.fecha_nacimiento ? format(parseISO(client.usuario.fecha_nacimiento.toString()), 'yyyy-MM-dd') : "",
      },
      contactos_emergencia: (client.contactos_emergencia || []).map(c => ({
        id: c.id,
        nombre_contacto: c.nombre_contacto,
        telefono_contacto: c.telefono_contacto,
        relacion_contacto: c.relacion_contacto || '',
        es_mismo_beneficiario: c.es_mismo_beneficiario,
      })),
      beneficiarios: (client.beneficiarios || []).map(b => ({
        id: b.persona_beneficiaria?.id_persona,
        usuario: {
          id: b.persona_beneficiaria?.usuario?.id,
          nombre: b.persona_beneficiaria?.usuario?.nombre || "",
          apellido: b.persona_beneficiaria?.usuario?.apellido || "",
          correo: b.persona_beneficiaria?.usuario?.correo || "",
          telefono: b.persona_beneficiaria?.usuario?.telefono || "",
          tipo_documento: b.persona_beneficiaria?.usuario?.tipo_documento || "CC",
          numero_documento: b.persona_beneficiaria?.usuario?.numero_documento || "",
          fecha_nacimiento: b.persona_beneficiaria?.usuario?.fecha_nacimiento 
            ? format(parseISO(b.persona_beneficiaria.usuario.fecha_nacimiento.toString()), 'yyyy-MM-dd') 
            : "",
        },
        relacion: b.relacion || "",
      })),
>>>>>>> 0c177857
      estado: client.estado,
    },
  });
  
<<<<<<< HEAD
  const { fields: emergencyContacts, append, remove } = useFieldArray({
=======
  const { fields: emergencyContacts, append: appendEmergencyContact, remove: removeEmergencyContact } = useFieldArray({
>>>>>>> 0c177857
    control,
    name: "contactos_emergencia",
  });

<<<<<<< HEAD
  const onSubmit = async (data: UpdateClientFormValues) => {
    setIsLoading(true);
    try {
      await onUpdateClient(client.id_persona, data);
       Swal.fire({
        title: '¡Éxito!',
        text: 'Cliente actualizado correctamente',
        icon: 'success',
        confirmButtonColor: '#000',
        timer: 3000,
        timerProgressBar: true,
      });
      onClose();
    } catch (error: any) {
      console.error('Error updating client:', error);
      Swal.fire({
        title: 'Error',
        text: error.response?.data?.message || 'Error al actualizar el cliente.',
        icon: 'error',
        confirmButtonColor: '#000',
=======
  const { fields: beneficiaries, append: appendBeneficiary, remove: removeBeneficiary } = useFieldArray({
    control,
    name: "beneficiarios",
  });

  const watchedGenero = watch("usuario.genero");

  const onSubmit = async (data: UpdateClientFormValues) => {
    console.log("Datos del formulario a enviar:", JSON.stringify(data, null, 2));
    setIsLoading(true);
    try {
      if (!client.id_persona) {
        throw new Error("ID del cliente no encontrado");
      }
      await onUpdateClient(client.id_persona, data);
      toast({
        title: '¡Éxito!',
        description: 'Cliente actualizado correctamente',
        type: 'success',
      });
      onClose();
    } catch (error: any) {
      console.error('Error al actualizar cliente:', error);
      console.error('Detalles del error:', error.response?.data);
      toast({
        title: 'Error',
        description: error.response?.data?.message || 'Error al actualizar el cliente.',
        type: 'error',
>>>>>>> 0c177857
      });
    } finally {
      setIsLoading(false);
    }
  };

  return (
<<<<<<< HEAD
      <>
=======
    <Dialog open={true} onOpenChange={onClose}>
      <DialogContent className="sm:max-w-4xl max-h-[95vh] overflow-y-auto">
>>>>>>> 0c177857
        <DialogHeader>
          <DialogTitle className="flex items-center gap-2">
            <User className="h-5 w-5" />
            Editar Cliente: {client.usuario?.nombre} {client.usuario?.apellido}
          </DialogTitle>
        </DialogHeader>

<<<<<<< HEAD
        <form onSubmit={handleSubmit(onSubmit)} className="space-y-4">
           <Card>
            <CardHeader><CardTitle>Información Personal</CardTitle></CardHeader>
            <CardContent className="grid grid-cols-1 md:grid-cols-2 gap-4">
              <div className="space-y-2">
                <Label>Nombre</Label>
                <Input {...register("usuario.nombre")} />
                {errors.usuario?.nombre && <p className="text-sm text-red-500">{errors.usuario.nombre.message}</p>}
              </div>
              <div className="space-y-2">
                <Label>Apellido</Label>
                <Input {...register("usuario.apellido")} />
                {errors.usuario?.apellido && <p className="text-sm text-red-500">{errors.usuario.apellido.message}</p>}
              </div>
              <div className="space-y-2">
                <Label>Correo</Label>
                <Input type="email" {...register("usuario.correo")} />
                {errors.usuario?.correo && <p className="text-sm text-red-500">{errors.usuario.correo.message}</p>}
              </div>
              <div className="space-y-2">
                <Label>Teléfono</Label>
                <Input {...register("usuario.telefono")} />
                {errors.usuario?.telefono && <p className="text-sm text-red-500">{errors.usuario.telefono.message}</p>}
              </div>
              <div className="space-y-2">
                <Label>Fecha de Nacimiento</Label>
                <Input type="date" {...register("usuario.fecha_nacimiento")} />
                {errors.usuario?.fecha_nacimiento && <p className="text-sm text-red-500">{errors.usuario.fecha_nacimiento.message}</p>}
              </div>
              <div className="space-y-2">
                <Label>Dirección</Label>
                <Input {...register("usuario.direccion")} />
              </div>
               <div className="space-y-2">
                <Label>Género</Label>
                  <Controller
                    control={control}
                    name="usuario.genero"
                    render={({ field }) => (
                      <Select onValueChange={field.onChange} value={field.value}>
                        <SelectTrigger><SelectValue placeholder="Seleccione género" /></SelectTrigger>
                        <SelectContent>
                          <SelectItem value="M">Masculino</SelectItem>
                          <SelectItem value="F">Femenino</SelectItem>
                          <SelectItem value="O">Otro</SelectItem>
                        </SelectContent>
                      </Select>
                    )}
                  />
              </div>
              <div className="space-y-2">
                <Label>Estado del Cliente</Label>
                  <Controller
                    control={control}
                    name="estado"
                    render={({ field }) => (
                       <Select onValueChange={(val) => field.onChange(val === 'true')} value={String(field.value)}>
                        <SelectTrigger><SelectValue placeholder="Seleccione estado" /></SelectTrigger>
                        <SelectContent>
                          <SelectItem value="true">Activo</SelectItem>
                          <SelectItem value="false">Inactivo</SelectItem>
                        </SelectContent>
                      </Select>
                    )}
                  />
              </div>
            </CardContent>
          </Card>

           <Card>
            <CardHeader><CardTitle>Contactos de Emergencia</CardTitle></CardHeader>
            <CardContent>
              {fields.map((field, index) => (
                <div key={field.id} className="grid grid-cols-1 md:grid-cols-4 gap-2 p-2 border rounded-md mb-2 relative">
                  <Input {...register(`contactos_emergencia.${index}.nombre_contacto`)} placeholder="Nombre" />
                  <Input {...register(`contactos_emergencia.${index}.telefono_contacto`)} placeholder="Teléfono" />
                  <Input {...register(`contactos_emergencia.${index}.relacion_contacto`)} placeholder="Relación" />
                  <Button type="button" variant="destructive" size="sm" onClick={() => remove(index)} className="absolute top-1 right-1 h-6 w-6 p-0"><Trash2 className="h-3 w-3"/></Button>
                </div>
              ))}
              <Button type="button" variant="outline" size="sm" onClick={() => append({ nombre_contacto: '', telefono_contacto: '', es_mismo_beneficiario: false })}>
                <Plus className="h-4 w-4 mr-2"/> Agregar Contacto
              </Button>
            </CardContent>
          </Card>
          
          <div className="flex justify-end space-x-2 pt-4">
            <Button type="button" variant="outline" onClick={onClose}>Cancelar</Button>
            <Button type="submit" disabled={isLoading} className="bg-black hover:bg-gray-800">
              {isLoading ? "Actualizando..." : "Guardar Cambios"}
            </Button>
          </div>
        </form>
      </>
=======
        <form onSubmit={handleSubmit(onSubmit, (errors) => {
          console.error("Errores de validación del formulario:", errors);
          
          // Mostrar mensaje específico según el tipo de error
          let errorMessage = 'Por favor, revisa los campos marcados en rojo.';
          
          if (errors.contactos_emergencia) {
            errorMessage = 'Se requiere al menos un contacto de emergencia.';
          } else if (errors.usuario?.fecha_nacimiento) {
            errorMessage = 'El cliente debe tener al menos 13 años.';
          }
          
          toast({
            type: 'error',
            title: 'Formulario inválido',
            description: errorMessage,
          });
        })} className="space-y-4">
          <Tabs defaultValue="titular" className="w-full">
            <TabsList className="grid w-full grid-cols-3">
              <TabsTrigger value="titular">1. Titular</TabsTrigger>
              <TabsTrigger value="contactos">2. Contactos</TabsTrigger>
              <TabsTrigger value="beneficiarios">3. Beneficiarios</TabsTrigger>
            </TabsList>

            <TabsContent value="titular" className="mt-4">
              <Card>
                <CardHeader>
                  <CardTitle>Información del Titular</CardTitle>
                  <CardDescription>
                    Información personal del cliente titular.
                  </CardDescription>
                </CardHeader>
                <CardContent className="space-y-4">
                  <div className="p-3 bg-gray-50 rounded-lg border">
                    <div className="grid grid-cols-1 sm:grid-cols-2 gap-4">
                      <div className="space-y-1">
                        <Label>Tipo de Documento</Label>
                        <Select value={client.usuario?.tipo_documento} disabled>
                          <SelectTrigger><SelectValue/></SelectTrigger>
                          <SelectContent>
                            <SelectItem value="CC">Cédula de Ciudadanía</SelectItem>
                            <SelectItem value="CE">Cédula de Extranjería</SelectItem>
                            <SelectItem value="TI">Tarjeta de Identidad</SelectItem>
                            <SelectItem value="PP">Pasaporte</SelectItem>
                            <SelectItem value="DIE">Doc. de Identificación Extranjero</SelectItem>
                          </SelectContent>
                        </Select>
                      </div>
                      <div className="space-y-1">
                        <Label>Número de Documento</Label>
                        <Input value={client.usuario?.numero_documento} disabled />
                      </div>
                    </div>
                  </div>

                  <div className="grid grid-cols-1 md:grid-cols-2 gap-4 pt-4">
                    <div className="space-y-1">
                      <Label>Nombre</Label>
                      <Input {...register("usuario.nombre")} />
                      {errors.usuario?.nombre && <p className="text-sm text-red-500 flex items-center gap-1 mt-1"><AlertTriangle className="h-4 w-4"/>{errors.usuario.nombre.message}</p>}
                    </div>
                    <div className="space-y-1">
                      <Label>Apellido</Label>
                      <Input {...register("usuario.apellido")} />
                      {errors.usuario?.apellido && <p className="text-sm text-red-500 flex items-center gap-1 mt-1"><AlertTriangle className="h-4 w-4"/>{errors.usuario.apellido.message}</p>}
                    </div>
                    <div className="space-y-1">
                      <Label>Correo Electrónico</Label>
                      <Input type="email" {...register("usuario.correo")} />
                      {errors.usuario?.correo && <p className="text-sm text-red-500 flex items-center gap-1 mt-1"><AlertTriangle className="h-4 w-4"/>{errors.usuario.correo.message}</p>}
                    </div>
                    <div className="space-y-1">
                      <Label>Teléfono</Label>
                      <Input {...register("usuario.telefono")} />
                      {errors.usuario?.telefono && <p className="text-sm text-red-500 flex items-center gap-1 mt-1"><AlertTriangle className="h-4 w-4"/>{errors.usuario.telefono.message}</p>}
                    </div>
                    <div className="space-y-1">
                      <Label>Fecha de Nacimiento</Label>
                      <Input type="date" {...register("usuario.fecha_nacimiento")} />
                      {errors.usuario?.fecha_nacimiento && <p className="text-sm text-red-500 flex items-center gap-1 mt-1"><AlertTriangle className="h-4 w-4"/>{errors.usuario.fecha_nacimiento.message}</p>}
                    </div>
                    <div className="space-y-1">
                      <Label>Dirección</Label>
                      <Input {...register("usuario.direccion")} />
                    </div>
                    <div className="space-y-1">
                      <Label>Género</Label>
                      <Select value={watchedGenero || ''} onValueChange={(value) => setValue("usuario.genero", value as any)}>
                        <SelectTrigger><SelectValue placeholder="Seleccione género" /></SelectTrigger>
                        <SelectContent>
                          <SelectItem value="M">Masculino</SelectItem>
                          <SelectItem value="F">Femenino</SelectItem>
                          <SelectItem value="O">Otro</SelectItem>
                        </SelectContent>
                      </Select>
                    </div>
                    <div className="space-y-1">
                      <Label>Estado del Cliente</Label>
                      <Select onValueChange={(val) => setValue("estado", val === 'true')} value={String(client.estado)}>
                        <SelectTrigger><SelectValue placeholder="Seleccione estado" /></SelectTrigger>
                        <SelectContent>
                          <SelectItem value="true">Activo</SelectItem>
                          <SelectItem value="false">Inactivo</SelectItem>
                        </SelectContent>
                      </Select>
                    </div>
                  </div>
                </CardContent>
              </Card>
            </TabsContent>

            <TabsContent value="contactos">
              <Card>
                <CardHeader>
                  <CardTitle className="flex items-center gap-2"><ShieldCheck className="h-5 w-5"/>Contactos de Emergencia</CardTitle>
                </CardHeader>
                <CardContent>
                  <div className="space-y-2">
                    {emergencyContacts.map((field, index) => (
                      <div key={field.id} className="flex items-center gap-2 p-2 border rounded-md">
                        <Input {...register(`contactos_emergencia.${index}.nombre_contacto`)} placeholder="Nombre del Contacto" />
                        <Input {...register(`contactos_emergencia.${index}.telefono_contacto`)} placeholder="Teléfono" />
                        <Input {...register(`contactos_emergencia.${index}.relacion_contacto`)} placeholder="Relación" />
                        <Button type="button" variant="ghost" size="icon" className="text-red-500 hover:text-red-700" onClick={() => removeEmergencyContact(index)}>
                          <Trash2 className="h-4 w-4"/>
                        </Button>
                      </div>
                    ))}
                  </div>
                  <Button type="button" variant="outline" size="sm" className="mt-2" onClick={() => appendEmergencyContact({ nombre_contacto: '', telefono_contacto: '', relacion_contacto: '', es_mismo_beneficiario: false })}>
                    <Plus className="h-4 w-4 mr-2"/> Agregar Contacto
                  </Button>
                </CardContent>
              </Card>
            </TabsContent>

            <TabsContent value="beneficiarios">
              <Card>
                <CardHeader>
                  <CardTitle className="flex items-center gap-2"><Users className="h-5 w-5"/>Beneficiarios</CardTitle>
                </CardHeader>
                <CardContent className="space-y-3">
                  {beneficiaries.map((field, index) => (
                    <div key={field.id} className="p-3 border rounded-md space-y-3 relative">
                      <Button type="button" variant="ghost" size="icon" className="absolute top-1 right-1 text-red-500 hover:text-red-700" onClick={() => removeBeneficiary(index)}>
                        <Trash2 className="h-4 w-4"/>
                      </Button>
                      <Label className="font-semibold text-base">Beneficiario {index + 1}</Label>
                      <div className="grid grid-cols-1 md:grid-cols-2 gap-4">
                        <Input {...register(`beneficiarios.${index}.usuario.nombre`)} placeholder="Nombre" />
                        <Input {...register(`beneficiarios.${index}.usuario.apellido`)} placeholder="Apellido" />
                        <Input {...register(`beneficiarios.${index}.usuario.correo`)} placeholder="Correo" />
                        <Input {...register(`beneficiarios.${index}.usuario.telefono`)} placeholder="Teléfono" />
                        <Controller
                          control={control}
                          name={`beneficiarios.${index}.usuario.tipo_documento`}
                          render={({ field }) => (
                            <Select
                              onValueChange={field.onChange}
                              value={field.value}
                            >
                              <SelectTrigger><SelectValue placeholder="Tipo Doc." /></SelectTrigger>
                              <SelectContent>
                                <SelectItem value="CC">Cédula de Ciudadanía</SelectItem>
                                <SelectItem value="CE">Cédula de Extranjería</SelectItem>
                                <SelectItem value="TI">Tarjeta de Identidad</SelectItem>
                                <SelectItem value="PP">Pasaporte</SelectItem>
                                <SelectItem value="DIE">Doc. de Identificación Extranjero</SelectItem>
                              </SelectContent>
                            </Select>
                          )}
                        />
                        <Input {...register(`beneficiarios.${index}.usuario.numero_documento`)} placeholder="Num. Documento" />
                        <Input type="date" {...register(`beneficiarios.${index}.usuario.fecha_nacimiento`)} />
                        <Input {...register(`beneficiarios.${index}.relacion`)} placeholder="Relación con titular"/>
                      </div>
                    </div>
                  ))}
                  <Button type="button" variant="outline" size="sm" className="mt-2" onClick={() => appendBeneficiary({ usuario: { tipo_documento: 'CC' }, relacion: '' } as any)}>
                    <Plus className="h-4 w-4 mr-2"/> Agregar Beneficiario
                  </Button>
                </CardContent>
              </Card>
            </TabsContent>
          </Tabs>

          <div className="flex justify-end space-x-2 pt-4 border-t">
            <Button type="button" variant="outline" onClick={onClose}>Cancelar</Button>
            <Button type="submit" disabled={isLoading} className="bg-black hover:bg-gray-800">
              {isLoading ? "Guardando..." : "Guardar Cambios"}
            </Button>
          </div>
        </form>
      </DialogContent>
    </Dialog>
>>>>>>> 0c177857
  );
}<|MERGE_RESOLUTION|>--- conflicted
+++ resolved
@@ -1,8 +1,4 @@
-<<<<<<< HEAD
-import { useState, useEffect } from "react";
-=======
 import { useState } from "react";
->>>>>>> 0c177857
 import { useForm, useFieldArray, Controller } from "react-hook-form";
 import { zodResolver } from "@hookform/resolvers/zod";
 import * as z from "zod";
@@ -10,22 +6,6 @@
 import { Input } from "@/shared/components/ui/input";
 import { Label } from "@/shared/components/ui/label";
 import { Select, SelectContent, SelectItem, SelectTrigger, SelectValue } from "@/shared/components/ui/select";
-<<<<<<< HEAD
-import { Card, CardContent, CardHeader, CardTitle } from "@/shared/components/ui/card";
-import { Dialog, DialogContent, DialogHeader, DialogTitle } from "@/shared/components/ui/dialog";
-import { User, Plus, Trash2, Phone, Mail, Calendar, Home } from "lucide-react";
-import { clientService } from "@/features/clients/services/client.service";
-import type { Client } from "@/shared/types/client";
-import Swal from "sweetalert2";
-import { format, parseISO } from 'date-fns';
-
-const emergencyContactSchema = z.object({
-  id: z.number().optional(),
-  nombre_contacto: z.string().min(3, "Nombre es requerido"),
-  telefono_contacto: z.string().regex(/^\d{7,15}$/, "Teléfono inválido"),
-  relacion_contacto: z.string().min(2, "Relación es requerida").optional(),
-  es_mismo_beneficiario: z.boolean().default(false),
-=======
 import { Card, CardContent, CardHeader, CardTitle, CardDescription } from "@/shared/components/ui/card";
 import { Dialog, DialogContent, DialogHeader, DialogTitle } from "@/shared/components/ui/dialog";
 import { User, Plus, Trash2, Users, Phone, Mail, FileText, Calendar, Search, ShieldCheck, Contact, AlertTriangle, CheckCircle } from "lucide-react";
@@ -68,25 +48,10 @@
     ),
   }),
   relacion: z.string().min(3, "La relación debe tener al menos 3 caracteres"),
->>>>>>> 0c177857
 });
 
 const updateClientSchema = z.object({
   usuario: z.object({
-<<<<<<< HEAD
-    nombre: z.string().min(2, "El nombre debe tener al menos 2 caracteres"),
-    apellido: z.string().min(2, "El apellido debe tener al menos 2 caracteres"),
-    correo: z.string().email("Correo electrónico inválido"),
-    telefono: z.string().regex(/^\d{7,15}$/, "Teléfono debe tener entre 7 y 15 dígitos").optional().or(z.literal("")),
-    direccion: z.string().optional(),
-    genero: z.enum(['M', 'F', 'O']).optional(),
-    fecha_nacimiento: z.string().refine((date) => new Date(date) < new Date(), {
-      message: "La fecha de nacimiento no puede ser en el futuro.",
-    }),
-  }),
-  contactos_emergencia: z.array(emergencyContactSchema).optional(),
-  relacion: z.string().optional(),
-=======
     nombre: z.string().min(3, "El nombre debe tener al menos 3 caracteres"),
     apellido: z.string().min(3, "El apellido debe tener al menos 3 caracteres"),
     correo: z.string().email("Correo electrónico inválido"),
@@ -112,7 +77,6 @@
   contactos_emergencia: z.array(emergencyContactSchema)
     .min(1, "Se requiere al menos un contacto de emergencia"),
   beneficiarios: z.array(beneficiarySchema).optional(),
->>>>>>> 0c177857
   estado: z.boolean().optional(),
 });
 
@@ -120,39 +84,25 @@
 
 interface EditClientModalProps {
   client: Client;
-<<<<<<< HEAD
-  onUpdateClient: (clientId: number, updates: Partial<UpdateClientFormValues>) => Promise<void>;
-=======
   onUpdateClient: (clientId: number, updates: any) => Promise<void>;
->>>>>>> 0c177857
   onClose: () => void;
 }
 
 export function EditClientModal({ client, onUpdateClient, onClose }: EditClientModalProps) {
   const [isLoading, setIsLoading] = useState(false);
-<<<<<<< HEAD
-=======
   const [userExists, setUserExists] = useState(true);
   const { toast } = useToast();
->>>>>>> 0c177857
 
   const {
     register,
     handleSubmit,
     control,
-<<<<<<< HEAD
-    reset,
-    formState: { errors },
-  } = useForm<UpdateClientFormValues>({
-    resolver: zodResolver(updateClientSchema),
-=======
     setValue,
     watch,
     reset,
     formState: { errors },
   } = useForm<UpdateClientFormValues>({
     resolver: zodResolver(updateClientSchema) as any,
->>>>>>> 0c177857
     defaultValues: {
       usuario: {
         nombre: client.usuario?.nombre || "",
@@ -161,12 +111,6 @@
         telefono: client.usuario?.telefono || "",
         direccion: client.usuario?.direccion || "",
         genero: client.usuario?.genero,
-<<<<<<< HEAD
-        fecha_nacimiento: client.usuario?.fecha_nacimiento ? format(parseISO(client.usuario.fecha_nacimiento.toString()), 'yyyy-MM-dd') : "",
-      },
-      contactos_emergencia: client.contactos_emergencia || [],
-      relacion: client.relacion,
-=======
         tipo_documento: client.usuario?.tipo_documento || "CC",
         numero_documento: client.usuario?.numero_documento || "",
         fecha_nacimiento: client.usuario?.fecha_nacimiento ? format(parseISO(client.usuario.fecha_nacimiento.toString()), 'yyyy-MM-dd') : "",
@@ -194,42 +138,15 @@
         },
         relacion: b.relacion || "",
       })),
->>>>>>> 0c177857
       estado: client.estado,
     },
   });
   
-<<<<<<< HEAD
-  const { fields: emergencyContacts, append, remove } = useFieldArray({
-=======
   const { fields: emergencyContacts, append: appendEmergencyContact, remove: removeEmergencyContact } = useFieldArray({
->>>>>>> 0c177857
     control,
     name: "contactos_emergencia",
   });
 
-<<<<<<< HEAD
-  const onSubmit = async (data: UpdateClientFormValues) => {
-    setIsLoading(true);
-    try {
-      await onUpdateClient(client.id_persona, data);
-       Swal.fire({
-        title: '¡Éxito!',
-        text: 'Cliente actualizado correctamente',
-        icon: 'success',
-        confirmButtonColor: '#000',
-        timer: 3000,
-        timerProgressBar: true,
-      });
-      onClose();
-    } catch (error: any) {
-      console.error('Error updating client:', error);
-      Swal.fire({
-        title: 'Error',
-        text: error.response?.data?.message || 'Error al actualizar el cliente.',
-        icon: 'error',
-        confirmButtonColor: '#000',
-=======
   const { fields: beneficiaries, append: appendBeneficiary, remove: removeBeneficiary } = useFieldArray({
     control,
     name: "beneficiarios",
@@ -258,7 +175,6 @@
         title: 'Error',
         description: error.response?.data?.message || 'Error al actualizar el cliente.',
         type: 'error',
->>>>>>> 0c177857
       });
     } finally {
       setIsLoading(false);
@@ -266,12 +182,8 @@
   };
 
   return (
-<<<<<<< HEAD
-      <>
-=======
     <Dialog open={true} onOpenChange={onClose}>
       <DialogContent className="sm:max-w-4xl max-h-[95vh] overflow-y-auto">
->>>>>>> 0c177857
         <DialogHeader>
           <DialogTitle className="flex items-center gap-2">
             <User className="h-5 w-5" />
@@ -279,102 +191,6 @@
           </DialogTitle>
         </DialogHeader>
 
-<<<<<<< HEAD
-        <form onSubmit={handleSubmit(onSubmit)} className="space-y-4">
-           <Card>
-            <CardHeader><CardTitle>Información Personal</CardTitle></CardHeader>
-            <CardContent className="grid grid-cols-1 md:grid-cols-2 gap-4">
-              <div className="space-y-2">
-                <Label>Nombre</Label>
-                <Input {...register("usuario.nombre")} />
-                {errors.usuario?.nombre && <p className="text-sm text-red-500">{errors.usuario.nombre.message}</p>}
-              </div>
-              <div className="space-y-2">
-                <Label>Apellido</Label>
-                <Input {...register("usuario.apellido")} />
-                {errors.usuario?.apellido && <p className="text-sm text-red-500">{errors.usuario.apellido.message}</p>}
-              </div>
-              <div className="space-y-2">
-                <Label>Correo</Label>
-                <Input type="email" {...register("usuario.correo")} />
-                {errors.usuario?.correo && <p className="text-sm text-red-500">{errors.usuario.correo.message}</p>}
-              </div>
-              <div className="space-y-2">
-                <Label>Teléfono</Label>
-                <Input {...register("usuario.telefono")} />
-                {errors.usuario?.telefono && <p className="text-sm text-red-500">{errors.usuario.telefono.message}</p>}
-              </div>
-              <div className="space-y-2">
-                <Label>Fecha de Nacimiento</Label>
-                <Input type="date" {...register("usuario.fecha_nacimiento")} />
-                {errors.usuario?.fecha_nacimiento && <p className="text-sm text-red-500">{errors.usuario.fecha_nacimiento.message}</p>}
-              </div>
-              <div className="space-y-2">
-                <Label>Dirección</Label>
-                <Input {...register("usuario.direccion")} />
-              </div>
-               <div className="space-y-2">
-                <Label>Género</Label>
-                  <Controller
-                    control={control}
-                    name="usuario.genero"
-                    render={({ field }) => (
-                      <Select onValueChange={field.onChange} value={field.value}>
-                        <SelectTrigger><SelectValue placeholder="Seleccione género" /></SelectTrigger>
-                        <SelectContent>
-                          <SelectItem value="M">Masculino</SelectItem>
-                          <SelectItem value="F">Femenino</SelectItem>
-                          <SelectItem value="O">Otro</SelectItem>
-                        </SelectContent>
-                      </Select>
-                    )}
-                  />
-              </div>
-              <div className="space-y-2">
-                <Label>Estado del Cliente</Label>
-                  <Controller
-                    control={control}
-                    name="estado"
-                    render={({ field }) => (
-                       <Select onValueChange={(val) => field.onChange(val === 'true')} value={String(field.value)}>
-                        <SelectTrigger><SelectValue placeholder="Seleccione estado" /></SelectTrigger>
-                        <SelectContent>
-                          <SelectItem value="true">Activo</SelectItem>
-                          <SelectItem value="false">Inactivo</SelectItem>
-                        </SelectContent>
-                      </Select>
-                    )}
-                  />
-              </div>
-            </CardContent>
-          </Card>
-
-           <Card>
-            <CardHeader><CardTitle>Contactos de Emergencia</CardTitle></CardHeader>
-            <CardContent>
-              {fields.map((field, index) => (
-                <div key={field.id} className="grid grid-cols-1 md:grid-cols-4 gap-2 p-2 border rounded-md mb-2 relative">
-                  <Input {...register(`contactos_emergencia.${index}.nombre_contacto`)} placeholder="Nombre" />
-                  <Input {...register(`contactos_emergencia.${index}.telefono_contacto`)} placeholder="Teléfono" />
-                  <Input {...register(`contactos_emergencia.${index}.relacion_contacto`)} placeholder="Relación" />
-                  <Button type="button" variant="destructive" size="sm" onClick={() => remove(index)} className="absolute top-1 right-1 h-6 w-6 p-0"><Trash2 className="h-3 w-3"/></Button>
-                </div>
-              ))}
-              <Button type="button" variant="outline" size="sm" onClick={() => append({ nombre_contacto: '', telefono_contacto: '', es_mismo_beneficiario: false })}>
-                <Plus className="h-4 w-4 mr-2"/> Agregar Contacto
-              </Button>
-            </CardContent>
-          </Card>
-          
-          <div className="flex justify-end space-x-2 pt-4">
-            <Button type="button" variant="outline" onClick={onClose}>Cancelar</Button>
-            <Button type="submit" disabled={isLoading} className="bg-black hover:bg-gray-800">
-              {isLoading ? "Actualizando..." : "Guardar Cambios"}
-            </Button>
-          </div>
-        </form>
-      </>
-=======
         <form onSubmit={handleSubmit(onSubmit, (errors) => {
           console.error("Errores de validación del formulario:", errors);
           
@@ -571,6 +387,5 @@
         </form>
       </DialogContent>
     </Dialog>
->>>>>>> 0c177857
   );
 }