--- conflicted
+++ resolved
@@ -245,26 +245,7 @@
     ? filteredClients.slice((currentPage - 1) * itemsPerPage, currentPage * itemsPerPage)
     : filteredClients.slice((currentPage - 1) * itemsPerPage, currentPage * itemsPerPage);
 
-<<<<<<< HEAD
   /* if (clients.length === 0 && !clientsLoading) {
-=======
-  // Verificar que el usuario tenga permisos para ver clientes
-  if (!canViewClients) {
-    return (
-      <div className="flex flex-col items-center justify-center min-h-[400px]">
-        <Card className="w-full max-w-md">
-          <CardContent className="flex flex-col items-center justify-center p-8 text-center">
-            <Users className="h-16 w-16 text-gray-400 mb-4" />
-            <h3 className="text-lg font-medium text-gray-900 mb-2">Sin permisos</h3>
-            <p className="text-gray-500 mb-4">No tienes permisos para ver los clientes del sistema</p>
-          </CardContent>
-        </Card>
-      </div>
-    );
-  }
-
-  if (clients.length === 0 && !clientsLoading) {
->>>>>>> 4b786366
     return (
       <div className="flex flex-col items-center justify-center min-h-[400px]">
         <Card className="w-full max-w-md">
