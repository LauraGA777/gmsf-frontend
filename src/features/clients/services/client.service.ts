import api from "@/shared/services/api";
import type { 
  Client, 
  ClientFormData, 
  EmergencyContact, 
  EmergencyContactFormData 
} from "@/shared/types";

interface ClientsResponse {
  data: Client[];
  pagination: {
    total: number;
    page: number;
    limit: number;
    totalPages: number;
  };
  message: string;
}

interface ClientResponse {
  data: Client;
  message: string;
}

interface EmergencyContactsResponse {
  data: EmergencyContact[];
  message: string;
}

export const clientService = {
  // Verificar autenticación
  checkAuth() {
    const token = localStorage.getItem('accessToken');
    if (!token) {
      throw new Error('No hay token de autenticación');
    }
  },

  // Get all clients with pagination and filters
  getClients: async (params?: {
    page?: number;
    limit?: number;
    search?: string;
    estado?: boolean;
    id_titular?: number;
  }) => {
    clientService.checkAuth();
    const response = await api.get<ClientsResponse>("/clients", { params });
    return response.data;
  },

  // Get client by ID
  getClient: async (id: number) => {
    clientService.checkAuth();
    const response = await api.get<ClientResponse>(`/clients/${id}`);
    return response.data;
  },

  // Create new client
  createClient: async (data: ClientFormData) => {
    clientService.checkAuth();
    const response = await api.post<ClientResponse>("/clients", data);
    return response.data;
  },

  // Update client
  updateClient: async (id: number, data: Partial<ClientFormData>) => {
    clientService.checkAuth();
    const response = await api.put<ClientResponse>(`/clients/${id}`, data);
    return response.data;
  },

  // Delete client (soft delete - set estado to false)
  deleteClient: async (id: number) => {
    clientService.checkAuth();
    const response = await api.delete<{ success: boolean; message: string }>(`/clients/${id}`);
    return response.data;
  },

  // Get client beneficiaries
  getBeneficiaries: async (id: number) => {
    clientService.checkAuth();
    const response = await api.get<ClientsResponse>(`/clients/${id}/beneficiaries`);
    return response.data;
  },

<<<<<<< HEAD
  // Check user by document
  checkUserByDocument: async (tipo_documento: string, numero_documento: string) => {
    clientService.checkAuth();
    const response = await api.get<any>(`/clients/check-user`, {
=======
  // Check if a user exists by document
  checkUserByDocument: async (tipo_documento: string, numero_documento: string) => {
    clientService.checkAuth();
    const response = await api.get(`/clients/check-user`, {
>>>>>>> 0c177857
      params: { tipo_documento, numero_documento },
    });
    return response.data;
  },

  // Get client emergency contacts
  getEmergencyContacts: async (id: number) => {
    clientService.checkAuth();
    const response = await api.get<EmergencyContactsResponse>(`/clients/${id}/emergency-contacts`);
    return response.data;
  },

  // Add emergency contact
  addEmergencyContact: async (clientId: number, contactData: EmergencyContactFormData) => {
    clientService.checkAuth();
    const response = await api.post<{ data: EmergencyContact; message: string }>(`/clients/${clientId}/emergency-contacts`, contactData);
    return response.data;
  },

  // Update emergency contact
  updateEmergencyContact: async (clientId: number, contactId: number, contactData: Partial<EmergencyContactFormData>) => {
    clientService.checkAuth();
    const response = await api.put<{ data: EmergencyContact; message: string }>(`/clients/${clientId}/emergency-contacts/${contactId}`, contactData);
    return response.data;
  },

  // Delete emergency contact
  deleteEmergencyContact: async (clientId: number, contactId: number) => {
    clientService.checkAuth();
    const response = await api.delete<{ success: boolean; message: string }>(`/clients/${clientId}/emergency-contacts/${contactId}`);
    return response.data;
  },

  // Validate client data before creation
  validateClientData: (data: ClientFormData): { isValid: boolean; errors: string[] } => {
    const errors: string[] = [];

    // Validate user data if provided
    if (data.usuario) {
      if (!data.usuario.nombre) {
        errors.push('El nombre es requerido');
      }

      if (!data.usuario.apellido) {
        errors.push('El apellido es requerido');
      }

      if (!data.usuario.correo) {
        errors.push('El correo electrónico es requerido');
      } else if (!/^[^\s@]+@[^\s@]+\.[^\s@]+$/.test(data.usuario.correo)) {
        errors.push('El correo electrónico no tiene un formato válido');
      }

      if (!data.usuario.numero_documento) {
        errors.push('El número de documento es requerido');
      }

      if (!data.usuario.tipo_documento) {
        errors.push('El tipo de documento es requerido');
      }

      if (data.usuario.fecha_nacimiento) {
        const birthDate = new Date(data.usuario.fecha_nacimiento);
        const today = new Date();
        const age = today.getFullYear() - birthDate.getFullYear();
        
        if (age < 15) {
          errors.push('El cliente debe tener al menos 15 años');
        }
      }

      if (data.usuario.telefono && !/^\d{7,15}$/.test(data.usuario.telefono)) {
        errors.push('El número de teléfono debe tener entre 7 y 15 dígitos');
      }
    }

    // Validate emergency contacts
    if (data.contactos_emergencia) {
      data.contactos_emergencia.forEach((contact, index) => {
        if (!contact.nombre_contacto) {
          errors.push(`El nombre del contacto de emergencia ${index + 1} es requerido`);
        }

        if (!contact.telefono_contacto) {
          errors.push(`El teléfono del contacto de emergencia ${index + 1} es requerido`);
        } else if (!/^\d{7,15}$/.test(contact.telefono_contacto)) {
          errors.push(`El teléfono del contacto de emergencia ${index + 1} debe tener entre 7 y 15 dígitos`);
        }
      });
    }

    return {
      isValid: errors.length === 0,
      errors
    };
  },

  // Get all active clients (for dropdowns, etc.)
  getActiveClients: async () => {
    clientService.checkAuth();
    const response = await api.get<ClientsResponse>('/clients', {
      params: {
        estado: true,
        limit: 1000 // Get many for dropdowns
      }
    });
    return response.data;
  },

  // Get clients without beneficiaries (eligible to be titulars)
  getEligibleTitulars: async () => {
    clientService.checkAuth();
    const response = await api.get<ClientsResponse>('/clients', {
      params: {
        estado: true,
        id_titular: undefined, // Only clients without titular (not beneficiaries themselves)
        limit: 1000
      }
    });
    return response.data;
  },

  // Create beneficiary for an existing client
  createBeneficiary: async (titularId: number, beneficiaryData: ClientFormData) => {
    clientService.checkAuth();
    const beneficiaryWithTitular: ClientFormData = {
      ...beneficiaryData,
      id_titular: titularId,
      relacion: beneficiaryData.relacion || 'Beneficiario',
    };
    
    const response = await api.post<ClientResponse>('/clients', beneficiaryWithTitular);
    return response.data;
  },

  // Search clients by various criteria
  searchClients: async (searchTerm: string) => {
    clientService.checkAuth();
    const response = await api.get<ClientsResponse>('/clients', {
      params: {
        search: searchTerm,
        limit: 50 // Reasonable limit for search results
      }
    });
    return response.data;
  },

  // Get client statistics
  getClientStats: async () => {
    try {
      clientService.checkAuth();
      // This could be a separate endpoint in the future
      const response = await api.get<ClientsResponse>('/clients', {
        params: { limit: 1000 }
      });

      const clients = response.data.data;
      const stats = {
        total: clients.length,
        active: clients.filter(c => c.estado === true).length,
        inactive: clients.filter(c => c.estado === false).length,
        withBeneficiaries: clients.filter(c => c.beneficiarios && c.beneficiarios.length > 0).length,
        beneficiaries: clients.filter(c => c.id_titular).length,
      };

      return stats;
    } catch (error) {
      console.error('Error getting client stats:', error);
      return {
        total: 0,
        active: 0,
        inactive: 0,
        withBeneficiaries: 0,
        beneficiaries: 0,
      };
    }
  }
};<|MERGE_RESOLUTION|>--- conflicted
+++ resolved
@@ -84,17 +84,10 @@
     return response.data;
   },
 
-<<<<<<< HEAD
-  // Check user by document
-  checkUserByDocument: async (tipo_documento: string, numero_documento: string) => {
-    clientService.checkAuth();
-    const response = await api.get<any>(`/clients/check-user`, {
-=======
   // Check if a user exists by document
   checkUserByDocument: async (tipo_documento: string, numero_documento: string) => {
     clientService.checkAuth();
     const response = await api.get(`/clients/check-user`, {
->>>>>>> 0c177857
       params: { tipo_documento, numero_documento },
     });
     return response.data;
