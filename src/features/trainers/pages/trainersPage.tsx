--- conflicted
+++ resolved
@@ -225,14 +225,6 @@
     setSelectedTrainer(trainer);
     setIsDetailsModalOpen(true);
   };
-<<<<<<< HEAD
-
-  const handleEditTrainer = (trainer: Trainer) => {
-    setSelectedTrainer(trainer);
-    setIsEditModalOpen(true);
-  };
-=======
->>>>>>> 69b665ef
 
   const handleEditTrainer = (trainer: Trainer) => {
     setSelectedTrainer(trainer);
