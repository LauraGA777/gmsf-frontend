import { useState, useEffect, useCallback } from "react";
import { Button } from "@/shared/components/ui/button";
import { Input } from "@/shared/components/ui/input";
import { Card, CardContent, CardHeader, CardTitle } from "@/shared/components/ui/card";
import { Badge } from "@/shared/components/ui/badge";
import { 
  Plus, 
  Search, 
  Users, 
  MoreHorizontal,
  RefreshCw,
  Edit,
  Eye,
  Trash2,
  Power,
  RotateCcw
} from "lucide-react";
import { format } from "date-fns";
import { useToast } from "@/shared/components/ui/use-toast";
import { usePermissions } from "@/shared/hooks/usePermissions";
import { PERMISSIONS, PRIVILEGES } from "@/shared/services/permissionService";
import { trainerService } from "../services/trainer.service";
import type { Trainer } from "@/shared/types/trainer";
import { NewTrainerForm, CreateTrainerFormValues } from "../components/newTrainerForm";
import { EditTrainerModal, UpdateTrainerFormValues } from "../components/editTrainerModal";
import { TrainerDetails } from "../components/trainerDetails";
import Swal from "sweetalert2";
import {
  DropdownMenu,
  DropdownMenuContent,
  DropdownMenuItem,
  DropdownMenuTrigger,
} from "@/shared/components/ui/dropdown-menu";
import {
  Table,
  TableBody,
  TableCell,
  TableHead,
  TableHeader,
  TableRow,
} from "@/shared/components/ui/table";
import { Select, SelectContent, SelectItem, SelectTrigger, SelectValue } from "@/shared/components/ui/select";

export function TrainersPage() {
  const { toast } = useToast();
  const { hasPrivilege } = usePermissions();

  const [trainers, setTrainers] = useState<Trainer[]>([]);
  const [isLoading, setIsLoading] = useState(false);
  const [searchTerm, setSearchTerm] = useState("");
  const [statusFilter, setStatusFilter] = useState<string>("all");
  
  const [pagination, setPagination] = useState({
    page: 1,
    limit: 10,
    total: 0,
    totalPages: 1,
  });

  const [isNewTrainerModalOpen, setIsNewTrainerModalOpen] = useState(false);
  const [isEditModalOpen, setIsEditModalOpen] = useState(false);
  const [isDetailsModalOpen, setIsDetailsModalOpen] = useState(false);
  const [selectedTrainer, setSelectedTrainer] = useState<Trainer | null>(null);

  // Permisos
  const canViewTrainers = hasPrivilege(PERMISSIONS.ENTRENADORES, PRIVILEGES.TRAINER_READ);
  const canCreateTrainers = hasPrivilege(PERMISSIONS.ENTRENADORES, PRIVILEGES.TRAINER_CREATE);
  const canUpdateTrainers = hasPrivilege(PERMISSIONS.ENTRENADORES, PRIVILEGES.TRAINER_UPDATE);
  const canDeleteTrainers = hasPrivilege(PERMISSIONS.ENTRENADORES, PRIVILEGES.TRAINER_DELETE);
  const canChangeStatus = hasPrivilege(PERMISSIONS.ENTRENADORES, PRIVILEGES.TRAINER_ACTIVATE) || hasPrivilege(PERMISSIONS.ENTRENADORES, PRIVILEGES.TRAINER_DEACTIVATE);

  const fetchTrainers = useCallback(async (page = 1, limit = 10) => {
    if (!canViewTrainers) return;
    setIsLoading(true);
    try {
      const params: any = {
        pagina: page,
        limite: limit,
        orden: 'codigo',
        direccion: 'ASC',
      };
      if (searchTerm) params.q = searchTerm;
      if (statusFilter !== "all") params.estado = statusFilter === 'Activo';
      
      const response = await trainerService.getTrainers(params);
      setTrainers(response.data);
      setPagination({
        page: response.pagination.page,
        limit: response.pagination.limit,
        total: response.pagination.total,
        totalPages: response.pagination.totalPages,
      });
    } catch (err) {
      toast({ title: "Error", description: "No se pudieron cargar los entrenadores.", variant: "destructive" });
    } finally {
      setIsLoading(false);
    }
  }, [canViewTrainers, searchTerm, statusFilter, toast]);

  useEffect(() => {
    fetchTrainers(pagination.page, pagination.limit);
  }, [fetchTrainers, pagination.page, pagination.limit]);

  const getStatusBadge = (estado: boolean) => {
    return estado ? (
      <Badge className="bg-green-100 text-green-800 hover:bg-green-100">Activo</Badge>
    ) : (
      <Badge className="bg-red-100 text-red-800 hover:bg-red-100">Inactivo</Badge>
    );
  };

<<<<<<< HEAD
  const handleCreateTrainer = async (data: CreateTrainerFormValues) => {
    try {
      await trainerService.createTrainer(data);
      toast({ title: "¡Éxito!", description: "Entrenador creado correctamente." });
      fetchTrainers(pagination.page, pagination.limit);
      setIsNewTrainerModalOpen(false);
    } catch (error: any) {
      console.error("Error al crear entrenador:", error);
      toast({ title: "Error", description: error.response?.data?.message || "No se pudo crear el entrenador.", variant: "destructive" });
      throw error;
=======
    if (statusFilter !== "all") {
      const isActive = (statusFilter === statusFilter) === "active"
      filtered = filtered.filter((trainer) => trainer.isActive === isActive)
>>>>>>> 0b86fea9
    }
  };

  const handleUpdateTrainer = async (id: number, data: UpdateTrainerFormValues) => {
    try {
      await trainerService.updateTrainer(id, JSON.parse(JSON.stringify(data)));
      toast({ title: "¡Éxito!", description: "Entrenador actualizado correctamente." });
      fetchTrainers(pagination.page, pagination.limit);
      setIsEditModalOpen(false);
      setSelectedTrainer(null);
    } catch (error: any) {
      console.error("Error al actualizar entrenador:", error);
      toast({ title: "Error", description: error.response?.data?.message || "No se pudo actualizar el entrenador.", variant: "destructive" });
      throw error;
    }
  };

  const handleToggleStatus = async (trainer: Trainer) => {
    const actionText = trainer.estado ? "desactivar" : "activar";
    const result = await Swal.fire({
      title: `¿${actionText.charAt(0).toUpperCase() + actionText.slice(1)} entrenador?`,
      text: `¿Estás seguro de que deseas ${actionText} a ${trainer.usuario?.nombre} ${trainer.usuario?.apellido}?`,
      icon: "question",
      showCancelButton: true,
      confirmButtonColor: "#000000",
      cancelButtonColor: "#6B7280",
      confirmButtonText: `Sí, ${actionText}`,
      cancelButtonText: "Cancelar",
    });

    if (result.isConfirmed) {
      try {
        if (trainer.estado) {
          await trainerService.deactivateTrainer(trainer.id);
        } else {
          await trainerService.activateTrainer(trainer.id);
        }
        toast({ 
          title: "¡Éxito!", 
          description: `Entrenador ${actionText}do correctamente.` 
        });
        fetchTrainers(pagination.page, pagination.limit);
      } catch (error: any) {
        toast({ 
          title: "Error", 
          description: error.response?.data?.message || `No se pudo ${actionText} el entrenador.`, 
          variant: "destructive" 
        });
      }
    }
  };

  const handleDeleteTrainer = async (trainer: Trainer) => {
    const result = await Swal.fire({
      title: "¿Eliminar entrenador?",
      text: `¿Está seguro que desea eliminar a ${trainer.usuario?.nombre} ${trainer.usuario?.apellido}?`,
      icon: "warning",
      showCancelButton: true,
      confirmButtonColor: "#d33",
      cancelButtonColor: "#6b7280",
      confirmButtonText: "Sí, eliminar",
      cancelButtonText: "Cancelar"
    });

    if (result.isConfirmed) {
      try {
        await trainerService.deleteTrainer(trainer.id);
        toast({ 
          title: '¡Éxito!', 
          description: 'Entrenador eliminado correctamente.' 
        });
        fetchTrainers(pagination.page, pagination.limit);
      } catch (error: any) {
        toast({ 
          title: 'Error', 
          description: error.response?.data?.message || 'No se pudo eliminar el entrenador.', 
          variant: 'destructive' 
        });
      }
    }
  };

  const handleViewDetails = (trainer: Trainer) => {
    setSelectedTrainer(trainer);
    setIsDetailsModalOpen(true);
  };

  const handleEditTrainer = (trainer: Trainer) => {
    setSelectedTrainer(trainer);
    setIsEditModalOpen(true);
  };

<<<<<<< HEAD
  const handlePageChange = (newPage: number) => {
    setPagination(prev => ({ ...prev, page: newPage }));
  };

  const handleSearch = () => {
    setPagination(prev => ({ ...prev, page: 1 }));
    fetchTrainers(1, pagination.limit);
  };

  const handleStatusFilterChange = (value: string) => {
    setStatusFilter(value);
    setPagination(prev => ({ ...prev, page: 1 }));
  };

  // Trigger search when Enter is pressed
  const handleKeyPress = (e: React.KeyboardEvent) => {
    if (e.key === 'Enter') {
      handleSearch();
    }
  };

=======
>>>>>>> 0b86fea9
  return (
    <div className="container mx-auto px-4 py-6">
      {/* Header */}
      <div className="flex flex-col sm:flex-row justify-between items-start sm:items-center gap-4 mb-6">
        <div>
          <h1 className="text-3xl font-bold">Entrenadores</h1>
          <p className="text-gray-600">Gestión de entrenadores del gimnasio</p>
        </div>
        <div className="flex gap-2">
          <Button variant="outline" onClick={() => fetchTrainers(pagination.page, pagination.limit)} disabled={isLoading}>
            <RefreshCw className={`mr-2 h-4 w-4 ${isLoading ? 'animate-spin' : ''}`} />
            Actualizar
          </Button>
          {canCreateTrainers && (
            <Button onClick={() => setIsNewTrainerModalOpen(true)} className="bg-black hover:bg-gray-800">
              <Plus className="mr-2 h-4 w-4" />
              Nuevo Entrenador
            </Button>
          )}
        </div>
      </div>

      {/* Filters */}
      <Card className="mb-6">
        <CardContent className="pt-6">
          <div className="flex flex-col sm:flex-row gap-4">
            <div className="flex-1">
              <div className="relative">
                <Search className="absolute left-3 top-1/2 transform -translate-y-1/2 text-gray-400 h-4 w-4" />
                <Input
                  placeholder="Buscar por nombre, documento, especialidad..."
                  value={searchTerm}
                  onChange={(e) => setSearchTerm(e.target.value)}
                  onKeyPress={handleKeyPress}
                  className="pl-10"
                />
              </div>
            </div>
            <div className="flex gap-2">
              <Select value={statusFilter} onValueChange={handleStatusFilterChange}>
                <SelectTrigger className="w-full sm:w-48">
                  <SelectValue placeholder="Filtrar por estado" />
                </SelectTrigger>
                <SelectContent>
                  <SelectItem value="all">Todos los estados</SelectItem>
                  <SelectItem value="Activo">Activos</SelectItem>
                  <SelectItem value="Inactivo">Inactivos</SelectItem>
                </SelectContent>
              </Select>
              <Button onClick={handleSearch} variant="outline" disabled={isLoading}>
                <Search className="h-4 w-4" />
              </Button>
            </div>
          </div>
        </CardContent>
      </Card>

      {/* Trainers Table */}
      <Card>
        <CardHeader>
          <CardTitle className="flex items-center gap-2">
            <Users className="h-5 w-5" />
            Lista de Entrenadores ({pagination.total})
          </CardTitle>
        </CardHeader>
        <CardContent>
          {isLoading ? (
            <div className="flex justify-center py-8">
              <div className="animate-spin rounded-full h-8 w-8 border-b-2 border-black"></div>
            </div>
          ) : (
            <Table>
              <TableHeader>
                <TableRow>
                  <TableHead>Código</TableHead>
                  <TableHead>Nombre Completo</TableHead>
                  <TableHead>Documento</TableHead>
                  <TableHead>Contacto</TableHead>
                  <TableHead>Especialidad</TableHead>
                  <TableHead>Estado</TableHead>
                  {(canUpdateTrainers || canDeleteTrainers || canChangeStatus) && (
                    <TableHead className="text-right">Acciones</TableHead>
                  )}
                </TableRow>
              </TableHeader>
              <TableBody>
                {trainers.length === 0 ? (
                  <TableRow>
                    <TableCell colSpan={7} className="text-center py-8">
                      <div className="flex flex-col items-center gap-2">
                        <Users className="h-8 w-8 text-gray-400" />
                        <p className="text-gray-500">No se encontraron entrenadores</p>
                      </div>
                    </TableCell>
                  </TableRow>
                ) : (
                  trainers.map((trainer) => (
                    <TableRow key={trainer.id}>
                      <TableCell className="font-medium">{trainer.codigo}</TableCell>
                      <TableCell>
                        <div className="font-medium">{trainer.usuario?.nombre} {trainer.usuario?.apellido}</div>
                        <div className="text-xs text-gray-500">Entrenador</div>
                      </TableCell>
                      <TableCell>
                        <div className="font-medium">
                          {trainer.usuario?.tipo_documento} {trainer.usuario?.numero_documento}
                        </div>
                        <div className="text-xs text-gray-500">
                          {trainer.usuario?.fecha_nacimiento
                            ? format(new Date(trainer.usuario.fecha_nacimiento), "dd/MM/yyyy")
                            : "Sin fecha"}
                        </div>
                      </TableCell>
                      <TableCell>
                        <div className="font-medium">{trainer.usuario?.correo}</div>
                        <div className="text-xs text-gray-500">{trainer.usuario?.telefono || "Sin teléfono"}</div>
                      </TableCell>
                      <TableCell>{trainer.especialidad}</TableCell>
                      <TableCell>
                        {getStatusBadge(trainer.estado)}
                      </TableCell>
                      <TableCell className="text-right">
                        {(canUpdateTrainers || canDeleteTrainers || canChangeStatus) && (
                          <DropdownMenu>
                            <DropdownMenuTrigger asChild>
                              <Button variant="ghost" size="sm">
                                <MoreHorizontal className="w-4 h-4" />
                              </Button>
                            </DropdownMenuTrigger>
                            <DropdownMenuContent align="end">
                              <DropdownMenuItem onClick={() => handleViewDetails(trainer)}>
                                <Eye className="w-4 h-4 mr-2" />
                                Ver detalles
                              </DropdownMenuItem>
                              {canUpdateTrainers && (
                                <DropdownMenuItem onClick={() => handleEditTrainer(trainer)}>
                                  <Edit className="w-4 h-4 mr-2" />
                                  Editar
                                </DropdownMenuItem>
                              )}
                              {canChangeStatus && (
                                <DropdownMenuItem onClick={() => handleToggleStatus(trainer)}>
                                  {trainer.estado ? (
                                    <Power className="w-4 h-4 mr-2" />
                                  ) : (
                                    <RotateCcw className="w-4 h-4 mr-2" />
                                  )}
                                  {trainer.estado ? "Desactivar" : "Activar"}
                                </DropdownMenuItem>
                              )}
                              {canDeleteTrainers && (
                                <DropdownMenuItem
                                  onClick={() => handleDeleteTrainer(trainer)}
                                  className="text-red-600 focus:text-red-600"
                                >
                                  <Trash2 className="w-4 h-4 mr-2" />
                                  Eliminar
                                </DropdownMenuItem>
                              )}
                            </DropdownMenuContent>
                          </DropdownMenu>
                        )}
                      </TableCell>
                    </TableRow>
                  ))
                )}
              </TableBody>
            </Table>
          )}
        </CardContent>
      </Card>

      {/* Paginación */}
      {pagination.totalPages > 1 && (
        <div className="flex justify-center gap-2 mt-4">
          <Button
            variant="outline"
            size="sm"
            onClick={() => handlePageChange(pagination.page - 1)}
            disabled={pagination.page === 1 || isLoading}
          >
            Anterior
          </Button>
          <span className="py-2 px-3 text-sm">
            Página {pagination.page} de {pagination.totalPages}
          </span>
          <Button
            variant="outline"
            size="sm"
            onClick={() => handlePageChange(pagination.page + 1)}
            disabled={pagination.page === pagination.totalPages || isLoading}
          >
            Siguiente
          </Button>
        </div>
      )}

      {/* New Trainer Modal */}
      <NewTrainerForm
        isOpen={isNewTrainerModalOpen}
        onClose={() => setIsNewTrainerModalOpen(false)}
        onCreateTrainer={handleCreateTrainer}
      />

      {/* Edit Trainer Modal */}
      {selectedTrainer && isEditModalOpen && (
        <EditTrainerModal
          trainer={selectedTrainer}
          isOpen={isEditModalOpen}
          onClose={() => {
            setIsEditModalOpen(false);
            setSelectedTrainer(null);
          }}
          onUpdateTrainer={handleUpdateTrainer}
        />
      )}

      {/* Trainer Details Modal */}
      {selectedTrainer && isDetailsModalOpen && (
        <TrainerDetails
          trainer={selectedTrainer}
          isOpen={isDetailsModalOpen}
          onClose={() => {
            setIsDetailsModalOpen(false);
            setSelectedTrainer(null);
          }}
        />
      )}
    </div>
  );
} <|MERGE_RESOLUTION|>--- conflicted
+++ resolved
@@ -109,7 +109,6 @@
     );
   };
 
-<<<<<<< HEAD
   const handleCreateTrainer = async (data: CreateTrainerFormValues) => {
     try {
       await trainerService.createTrainer(data);
@@ -120,11 +119,6 @@
       console.error("Error al crear entrenador:", error);
       toast({ title: "Error", description: error.response?.data?.message || "No se pudo crear el entrenador.", variant: "destructive" });
       throw error;
-=======
-    if (statusFilter !== "all") {
-      const isActive = (statusFilter === statusFilter) === "active"
-      filtered = filtered.filter((trainer) => trainer.isActive === isActive)
->>>>>>> 0b86fea9
     }
   };
 
@@ -205,42 +199,30 @@
         });
       }
     }
-  };
-
-  const handleViewDetails = (trainer: Trainer) => {
-    setSelectedTrainer(trainer);
-    setIsDetailsModalOpen(true);
-  };
-
-  const handleEditTrainer = (trainer: Trainer) => {
-    setSelectedTrainer(trainer);
-    setIsEditModalOpen(true);
-  };
-
-<<<<<<< HEAD
-  const handlePageChange = (newPage: number) => {
-    setPagination(prev => ({ ...prev, page: newPage }));
-  };
-
-  const handleSearch = () => {
-    setPagination(prev => ({ ...prev, page: 1 }));
-    fetchTrainers(1, pagination.limit);
-  };
-
-  const handleStatusFilterChange = (value: string) => {
-    setStatusFilter(value);
-    setPagination(prev => ({ ...prev, page: 1 }));
-  };
-
-  // Trigger search when Enter is pressed
-  const handleKeyPress = (e: React.KeyboardEvent) => {
-    if (e.key === 'Enter') {
-      handleSearch();
-    }
-  };
-
-=======
->>>>>>> 0b86fea9
+  }
+
+  const paginatedTrainers = filteredTrainers.slice((currentPage - 1) * itemsPerPage, currentPage * itemsPerPage)
+
+  const totalPages = Math.ceil(filteredTrainers.length / itemsPerPage)
+
+  if (trainers.length === 0 && !isLoading) {
+    return (
+      <div className="flex flex-col items-center justify-center min-h-[400px]">
+        <Card className="w-full max-w-md">
+          <CardContent className="flex flex-col items-center justify-center p-8 text-center">
+            <Dumbbell className="h-16 w-16 text-gray-400 mb-4" />
+            <h3 className="text-lg font-medium text-gray-900 mb-2">No hay entrenadores registrados</h3>
+            <p className="text-gray-500 mb-4">Comience agregando el primer entrenador al sistema</p>
+            <Button onClick={() => setIsModalOpen(true)} className="bg-black hover:bg-gray-800">
+              <Plus className="h-4 w-4 mr-2" />
+              Agregar Entrenador
+            </Button>
+          </CardContent>
+        </Card>
+      </div>
+    )
+  }
+
   return (
     <div className="container mx-auto px-4 py-6">
       {/* Header */}
