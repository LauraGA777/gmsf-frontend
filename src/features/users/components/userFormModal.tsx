import { useState, useEffect } from "react";
import { useForm, Controller } from "react-hook-form";
import { zodResolver } from "@hookform/resolvers/zod";
import * as z from "zod";
import { Dialog, DialogContent, DialogHeader, DialogTitle } from "@/shared/components/ui/dialog";
import { Button } from "@/shared/components/ui/button";
import { Input } from "@/shared/components/ui/input";
import { Label } from "@/shared/components/ui/label";
import { Select, SelectContent, SelectItem, SelectTrigger, SelectValue } from "@/shared/components/ui/select";
import { Textarea } from "@/shared/components/ui/textarea";
import { AlertTriangle, CheckCircle, Loader2 } from "lucide-react";
import Swal from "sweetalert2";
import type { User } from "../types/user";
import { userService } from "../services/userService";
import { useDebounce } from "@/shared/hooks/useDebounce";
import { roleService } from '@/features/roles/services/roleService';
import { Info } from "lucide-react";
<<<<<<< HEAD
import { EmailInput } from "@/shared/components/ui/email-input";
import { PhoneInput } from "@/shared/components/ui/phone-input";
=======
import { EmailInput } from "@/shared/components/EmailInput";
import { PhoneInput } from "@/shared/components/PhoneInput";
import { BirthDateInput } from "@/shared/components/BirthDateInput";
>>>>>>> aede17bc

const userFormSchema = z.object({
  nombre: z.string().min(3, "El nombre debe tener al menos 3 caracteres"),
  apellido: z.string().min(3, "El apellido debe tener al menos 3 caracteres"),
  correo: z.string().email("Formato de correo inválido"),
  confirmarCorreo: z.string().email("Formato de correo inválido"),
  tipo_documento: z.enum(['CC', 'CE', 'TI', 'PP', 'DIE']),
  numero_documento: z.string().min(5, "El documento debe tener entre 5 y 20 caracteres").max(20),
  fecha_nacimiento: z.string().refine(d => new Date(d).toString() !== 'Invalid Date', "Fecha inválida"),
  id_rol: z.number({ required_error: "Debe seleccionar un rol"}).min(1, "Debe seleccionar un rol"),
  // ✅ Se eliminan campos de contraseña
  telefono: z.string().optional(),
  direccion: z.string().optional(),
  genero: z.enum(['M', 'F', 'O']).optional(),
}).refine(data => data.correo === data.confirmarCorreo, {
    message: "Los correos no coinciden",
    path: ["confirmarCorreo"],
});
// ✅ Se elimina la validación de contraseñas

type UserFormValues = z.infer<typeof userFormSchema>;

interface UserFormModalProps {
  isOpen: boolean;
  onClose: () => void;
  onSave: (userData: UserFormValues) => void;
  user?: User | null;
}

export function UserFormModal({ isOpen, onClose, onSave, user }: UserFormModalProps) {
  const { register, handleSubmit, control, watch, reset, setValue, setError, clearErrors, formState: { errors, isSubmitting } } = useForm<UserFormValues>({
    resolver: zodResolver(userFormSchema),
    defaultValues: {
        nombre: '',
        apellido: '',
        correo: '',
        confirmarCorreo: '',
        numero_documento: '',
        fecha_nacimiento: '',
        telefono: '',
        direccion: '',
    }
  });

  const [roles, setRoles] = useState<{ id: number; nombre: string }[]>([]);
  const [isLoadingRoles, setIsLoadingRoles] = useState(false);
  
  const [documentValidation, setDocumentValidation] = useState({ isChecking: false, exists: false, message: "" });
  const [emailValidation, setEmailValidation] = useState({ isChecking: false, exists: false, message: "" });

  const watchedDocument = watch("numero_documento");
  const watchedEmail = watch("correo");
  const watchedConfirmEmail = watch("confirmarCorreo");
  const debouncedDocument = useDebounce(watchedDocument, 500);
  const debouncedEmail = useDebounce(watchedEmail, 500);

  useEffect(() => {
    if (isOpen) {
        if (user) {
          reset({
            ...user,
            id_rol: user.id_rol || undefined,
            confirmarCorreo: user.correo,
            fecha_nacimiento: user.fecha_nacimiento ? new Date(user.fecha_nacimiento).toISOString().split('T')[0] : "",
            genero: user.genero as 'M' | 'F' | 'O' | undefined,
            tipo_documento: user.tipo_documento as 'CC' | 'CE' | 'TI' | 'PP' | 'DIE' | undefined,
          });
        } else {
          reset({
            nombre: "",
            apellido: "",
            correo: "",
            confirmarCorreo: "",
            numero_documento: "",
            fecha_nacimiento: "",
            id_rol: undefined,
            // ✅ Se eliminan campos de contraseña
            telefono: "",
            direccion: "",
            genero: undefined,
            tipo_documento: 'CC'
          });
        }
    }
  }, [user, isOpen, reset]);
  
  useEffect(() => {
    const loadRoles = async () => {
      setIsLoadingRoles(true);
      try {
        const rolesData = await roleService.getRolesForSelect();
        setRoles(rolesData);
      } catch (error) {
        
      } finally {
        setIsLoadingRoles(false);
      }
    };

    if (isOpen) {
      loadRoles();
    }
  }, [isOpen]);

  // Document validation
  useEffect(() => {
    const checkDocument = async () => {
      if (!debouncedDocument || debouncedDocument.length < 5) {
        setDocumentValidation({ isChecking: false, exists: false, message: "" });
        clearErrors("numero_documento");
        return;
      }
      setDocumentValidation({ isChecking: true, exists: false, message: "" });
      try {
        const exists = await userService.checkDocumentExists(debouncedDocument, user?.id);
        if (exists) {
          setError("numero_documento", { type: "manual", message: "Este documento ya está registrado." });
          setDocumentValidation({ isChecking: false, exists: true, message: "Documento ya registrado" });
        } else {
          clearErrors("numero_documento");
          setDocumentValidation({ isChecking: false, exists: false, message: "Documento disponible" });
        }
      } catch (error) {
        setDocumentValidation({ isChecking: false, exists: false, message: "Error al verificar" });
      }
    };
    checkDocument();
  }, [debouncedDocument, user?.id, setError, clearErrors]);

  // Email validation
  useEffect(() => {
    const checkEmail = async () => {
        if (!debouncedEmail || !/^[^\s@]+@[^\s@]+\.[^\s@]+$/.test(debouncedEmail)) {
            setEmailValidation({ isChecking: false, exists: false, message: "" });
            return;
        }
        setEmailValidation({ isChecking: true, exists: false, message: "" });
        try {
            const exists = await userService.checkEmailExists(debouncedEmail.toLowerCase(), user?.id);
            if (exists) {
                setError("correo", { type: "manual", message: "Este correo ya está registrado." });
                setEmailValidation({ isChecking: false, exists: true, message: "Correo ya registrado" });
            } else {
                clearErrors("correo");
                setEmailValidation({ isChecking: false, exists: false, message: "Correo disponible" });
            }
        } catch (error) {
            setEmailValidation({ isChecking: false, exists: false, message: "Error al verificar" });
        }
    };
    checkEmail();
  }, [debouncedEmail, user?.id, setError, clearErrors]);

  // Email confirmation validation
  useEffect(() => {
    if (!watchedConfirmEmail || watchedConfirmEmail.length === 0) {
      clearErrors("confirmarCorreo");
      return;
    }

    if (watchedEmail && watchedConfirmEmail && watchedEmail !== watchedConfirmEmail) {
      setError("confirmarCorreo", { 
        type: "manual", 
        message: "Los correos no coinciden" 
      });
    } else if (watchedEmail && watchedConfirmEmail && watchedEmail === watchedConfirmEmail) {
      clearErrors("confirmarCorreo");
    }
  }, [watchedEmail, watchedConfirmEmail, setError, clearErrors]);

  const onSubmit = async (data: UserFormValues) => {
    // ✅ Se elimina validación de contraseña para nuevos usuarios
    try {
      // Ensure fecha_nacimiento is always a string
      const formData = {
        ...data,
        fecha_nacimiento: typeof data.fecha_nacimiento === 'string' 
          ? data.fecha_nacimiento 
          : String(data.fecha_nacimiento)
      };
      
      await onSave(formData);
      Swal.fire("¡Éxito!", user ? "Usuario actualizado" : "Usuario registrado correctamente. Se enviará un correo con las credenciales de acceso.", "success");
      onClose();
    } catch (error: any) {
      // El error ya fue manejado en la página padre, no mostrar alert aquí
      console.error('Error en formulario:', error);
    }
  };

  return (
    <Dialog open={isOpen} onOpenChange={onClose}>
      <DialogContent className="max-w-2xl max-h-[90vh] overflow-y-auto">
        <DialogHeader>
          <DialogTitle>{user ? "Editar Usuario" : "Registrar Usuario"}</DialogTitle>
        </DialogHeader>
        <form onSubmit={handleSubmit(onSubmit)} className="space-y-6">
          {/* Document Section */}
          <div className="grid grid-cols-1 md:grid-cols-2 gap-4">
            <div className="space-y-2">
              <Label htmlFor="tipo_documento">Tipo de Documento</Label>
              <Controller
                  control={control}
                  name="tipo_documento"
                  render={({ field }) => (
                      <Select onValueChange={field.onChange} value={field.value}>
                          <SelectTrigger><SelectValue placeholder="Seleccionar tipo" /></SelectTrigger>
                          <SelectContent>
                              <SelectItem value="CC">Cédula de Ciudadanía</SelectItem>
                              <SelectItem value="CE">Cédula de Extranjería</SelectItem>
                              <SelectItem value="TI">Tarjeta de Identidad</SelectItem>
                              <SelectItem value="PP">Pasaporte</SelectItem>
                              <SelectItem value="DIE">Documento de Identidad Extranjero</SelectItem>
                          </SelectContent>
                      </Select>
                  )}
              />
              {errors.tipo_documento && <p className="text-red-500 text-xs mt-1">{errors.tipo_documento.message}</p>}
            </div>

            <div className="space-y-2">
              <Label htmlFor="numero_documento">Número de Documento</Label>
              <div className="relative">
                <Input
                  id="numero_documento"
                  {...register("numero_documento")}
                  placeholder="Ingrese el número de documento"
                  maxLength={20}
                  className={documentValidation.exists ? "border-red-500" : documentValidation.message && !documentValidation.exists ? "border-green-500" : ""}
                />
                {documentValidation.isChecking && (
                  <Loader2 className="absolute right-3 top-1/2 transform -translate-y-1/2 h-4 w-4 animate-spin text-gray-400" />
                )}
                {!documentValidation.isChecking && documentValidation.message && (
                  <div className="absolute right-3 top-1/2 transform -translate-y-1/2">
                    {documentValidation.exists ? (
                      <AlertTriangle className="h-4 w-4 text-red-500" />
                    ) : (
                      <CheckCircle className="h-4 w-4 text-green-500" />
                    )}
                  </div>
                )}
              </div>
              {documentValidation.message && (
                <p className={`text-xs mt-1 flex items-center gap-1 ${documentValidation.exists ? 'text-red-500' : 'text-green-600'}`}>
                  {documentValidation.exists ? (
                    <AlertTriangle className="h-3 w-3" />
                  ) : (
                    <CheckCircle className="h-3 w-3" />
                  )}
                  {documentValidation.message}
                </p>
              )}
              {errors.numero_documento && <p className="text-red-500 text-sm">{errors.numero_documento.message}</p>}
            </div>
          </div>

          {!user && (
            <div className="space-y-2">
              <BirthDateInput
                value={watch("fecha_nacimiento") || ""}
                onChange={(value) => setValue("fecha_nacimiento", value)}
                label="Fecha de Nacimiento"
                required={true}
                forceShowError={!!errors.fecha_nacimiento}
                role="cliente"
              />
              {errors.fecha_nacimiento && <p className="text-red-500 text-sm">{errors.fecha_nacimiento.message}</p>}
            </div>
          )}

          {/* Name Section */}
          <div className="grid grid-cols-1 md:grid-cols-2 gap-4">
            <div>
              <Label htmlFor="nombre">Nombre</Label>
              <Input
                id="nombre"
                {...register("nombre")}
                placeholder="Ingrese nombre"
              />
              {errors.nombre && <p className="text-red-500 text-xs mt-1">{errors.nombre.message}</p>}
            </div>

            <div>
              <Label htmlFor="apellido">Apellido</Label>
              <Input
                id="apellido"
                {...register("apellido")}
                placeholder="Ingrese apellido"
              />
              {errors.apellido && <p className="text-red-500 text-xs mt-1">{errors.apellido.message}</p>}
            </div>
          </div>

          {/* Contact Section */}
          <div className="grid grid-cols-1 md:grid-cols-2 gap-4">
            <div>
              <EmailInput
                value={watch("correo") || ""}
                onChange={(value) => setValue("correo", value)}
                label="Correo Electrónico"
                required={true}
                forceShowError={!!errors.correo}
              />
              {emailValidation.isChecking && (
                <div className="flex items-center gap-2 text-sm text-gray-500">
                  <Loader2 className="h-4 w-4 animate-spin" />
                  Verificando disponibilidad...
                </div>
              )}
              {emailValidation.message && (
                <p className={`text-xs mt-1 flex items-center gap-1 ${emailValidation.exists ? 'text-red-500' : 'text-green-600'}`}>
                  {emailValidation.exists ? (
                    <AlertTriangle className="h-3 w-3" />
                  ) : (
                    <CheckCircle className="h-3 w-3" />
                  )}
                  {emailValidation.message}
                </p>
              )}
            </div>

            <div>
              <EmailInput
                value={watch("confirmarCorreo") || ""}
                onChange={(value) => setValue("confirmarCorreo", value)}
                label="Confirmar Correo Electrónico"
                required={true}
                forceShowError={!!errors.confirmarCorreo}
              />
              {errors.confirmarCorreo && (
                <p className="text-red-500 text-xs mt-1 flex items-center gap-1">
                  <AlertTriangle className="h-3 w-3" />
                  {errors.confirmarCorreo.message}
                </p>
              )}
            </div>
          </div>

          {/* Password Fields - ✅ SE ELIMINAN COMPLETAMENTE */}
          {/* {!user && (
            <div className="grid grid-cols-1 md:grid-cols-2 gap-4">
              <div>
                <Label htmlFor="contrasena">Contraseña</Label>
                <div className="relative">
                  <Input
                    id="contrasena"
                    type={showPassword ? "text" : "password"}
                    {...register("contrasena")}
                    placeholder="********"
                    className="pr-10"
                  />
                  <button
                    type="button"
                    onClick={() => setShowPassword(!showPassword)}
                    className="absolute right-3 top-1/2 transform -translate-y-1/2 text-gray-400 hover:text-gray-600"
                  >
                    {showPassword ? (
                      <EyeOff className="h-4 w-4" />
                    ) : (
                      <Eye className="h-4 w-4" />
                    )}
                  </button>
                </div>
                {errors.contrasena && <p className="text-red-500 text-xs mt-1">{errors.contrasena.message}</p>}
              </div>
              <div>
                <Label htmlFor="confirmarContrasena">Confirmar Contraseña</Label>
                <div className="relative">
                  <Input
                    id="confirmarContrasena"
                    type={showConfirmPassword ? "text" : "password"}
                    {...register("confirmarContrasena")}
                    placeholder="********"
                    className="pr-10"
                  />
                  <button
                    type="button"
                    onClick={() => setShowConfirmPassword(!showConfirmPassword)}
                    className="absolute right-3 top-1/2 transform -translate-y-1/2 text-gray-400 hover:text-gray-600"
                  >
                    {showConfirmPassword ? (
                      <EyeOff className="h-4 w-4" />
                    ) : (
                      <Eye className="h-4 w-4" />
                    )}
                  </button>
                </div>
                {errors.confirmarContrasena && <p className="text-red-500 text-xs mt-1">{errors.confirmarContrasena.message}</p>}
              </div>
            </div>
          )} */}

          {/* ✅ Agregar mensaje informativo sobre contraseña automática */}
          {!user && (
            <div className="bg-blue-50 border border-blue-200 rounded-lg p-4">
              <div className="flex items-center gap-2 text-blue-800">
                <Info className="h-4 w-4" />
                <p className="text-sm font-medium">Contraseña automática</p>
              </div>
              <p className="text-sm text-blue-700 mt-1">
                La contraseña inicial será el número de documento del usuario. Se enviará un correo electrónico con las credenciales de acceso.
              </p>
            </div>
          )}

          {/* Optional Fields */}
          <div>
            <PhoneInput
              value={watch("telefono") || ""}
              onChange={(value) => setValue("telefono", value)}
              label="Teléfono"
              required={false}
              forceShowError={!!errors.telefono}
            />
          </div>

          <div>
            <Label htmlFor="direccion">Dirección</Label>
            <Textarea
              id="direccion"
              {...register("direccion")}
              placeholder="Ingrese dirección completa"
            />
          </div>

          {/* Role, Birth Date and Gender */}
          <div className="grid grid-cols-1 md:grid-cols-2 gap-4">
            <div>
              <Label htmlFor="id_rol">Rol</Label>
              <Controller
                  control={control}
                  name="id_rol"
                  render={({ field }) => (
                      <Select
                          value={field.value ? field.value.toString() : ""}
                          onValueChange={(value) => field.onChange(parseInt(value))}
                          disabled={isLoadingRoles}
                      >
                          <SelectTrigger>
                              <SelectValue placeholder={isLoadingRoles ? "Cargando roles..." : "Seleccionar rol"} />
                          </SelectTrigger>
                          <SelectContent>
                              {roles.map((role) => (
                                  <SelectItem key={role.id} value={role.id.toString()}>
                                      {role.nombre}
                                  </SelectItem>
                              ))}
                          </SelectContent>
                      </Select>
                  )}
              />
              {errors.id_rol && <p className="text-red-500 text-xs mt-1">{errors.id_rol.message}</p>}
            </div>

            <div>
              <Label htmlFor="genero">Género</Label>
              <Controller
                  name="genero"
                  control={control}
                  render={({ field }) => (
                      <Select value={field.value} onValueChange={field.onChange}>
                          <SelectTrigger>
                              <SelectValue placeholder="Seleccionar género" />
                          </SelectTrigger>
                          <SelectContent>
                              <SelectItem value="M">Masculino</SelectItem>
                              <SelectItem value="F">Femenino</SelectItem>
                              <SelectItem value="O">Otro</SelectItem>
                          </SelectContent>
                      </Select>
                  )}
              />
              {errors.genero && <p className="text-red-500 text-xs mt-1">{errors.genero.message}</p>}
            </div>
          </div>

          {/* Form Actions */}
          <div className="flex justify-end space-x-4 pt-4 border-t">
            <Button type="button" variant="outline" onClick={onClose}>
              Cancelar
            </Button>
            <Button 
              type="submit" 
              disabled={
                isSubmitting || 
                documentValidation.isChecking || 
                emailValidation.isChecking ||
                documentValidation.exists ||
                emailValidation.exists
              } 
              className="bg-black hover:bg-gray-800"
            >
              {isSubmitting ? "Guardando..." : user ? "Actualizar" : "Registrar"}
            </Button>
          </div>
        </form>
      </DialogContent>
    </Dialog>
  );
}<|MERGE_RESOLUTION|>--- conflicted
+++ resolved
@@ -15,14 +15,9 @@
 import { useDebounce } from "@/shared/hooks/useDebounce";
 import { roleService } from '@/features/roles/services/roleService';
 import { Info } from "lucide-react";
-<<<<<<< HEAD
 import { EmailInput } from "@/shared/components/ui/email-input";
 import { PhoneInput } from "@/shared/components/ui/phone-input";
-=======
-import { EmailInput } from "@/shared/components/EmailInput";
-import { PhoneInput } from "@/shared/components/PhoneInput";
-import { BirthDateInput } from "@/shared/components/BirthDateInput";
->>>>>>> aede17bc
+import { BirthDateInput } from "@/shared/components/ui/birth-date-input";
 
 const userFormSchema = z.object({
   nombre: z.string().min(3, "El nombre debe tener al menos 3 caracteres"),
